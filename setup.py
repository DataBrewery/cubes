--- conflicted
+++ resolved
@@ -5,11 +5,7 @@
 
 setup(
     name = "cubes",
-<<<<<<< HEAD
-    version = '1.0alpha3',
-=======
     version = '1.0beta2',
->>>>>>> f67f91ac
 
     # Project uses reStructuredText, so ensure that the docutils get
     # installed or upgraded on the target machine
