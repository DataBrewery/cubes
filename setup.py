--- conflicted
+++ resolved
@@ -13,11 +13,7 @@
 
 setup(
     name = "cubes",
-<<<<<<< HEAD
-    version = '1.0.1',
-=======
     version = '1.1',
->>>>>>> 9cb07971
 
     # Project uses reStructuredText, so ensure that the docutils get
     # installed or upgraded on the target machine
