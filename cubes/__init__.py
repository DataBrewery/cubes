--- conflicted
+++ resolved
@@ -2,35 +2,6 @@
 
 __version__ = "0.11.2"
 
-<<<<<<< HEAD
-from common import *
-from browser import *
-from model import *
-from workspace import *
-from errors import *
-from server import *
-from formatter import *
-from computation import *
-from mapper import *
-from providers import *
-
-import backends
-import statutils
-
-__all__ = [
-    "__version__"
-]
-
-__all__ += common.__all__
-__all__ += browser.__all__
-__all__ += model.__all__
-__all__ += workspace.__all__
-__all__ += server.__all__
-__all__ += formatter.__all__
-__all__ += computation.__all__
-__all__ += mapper.__all__
-__all__ += providers.__all__
-=======
 from .common import *
 from .browser import *
 from .model import *
@@ -42,4 +13,3 @@
 from .providers import *
 from .calendar import *
 from .auth import *
->>>>>>> 1d2fc8ee
