# -*- encoding: utf-8 -*-
"""Logical model."""

from __future__ import absolute_import

import copy

from collections import OrderedDict, defaultdict
from .common import IgnoringDictionary, to_label
from .common import assert_instance, assert_all_instances
from .logging import get_logger
from .errors import *
from .statutils import aggregate_calculator_labels
from .metadata import *
from . import compat

__all__ = [
    "Cube",
    "Dimension",
    "Hierarchy",
    "Level",
    "AttributeBase",
    "Attribute",
    "Measure",
    "MeasureAggregate",

    "create_cube",
    "create_dimension",
    "create_level",
    "create_attribute",
    "create_measure",
    "create_measure_aggregate",
    "attribute_list",
]


DEFAULT_FACT_COUNT_AGGREGATE = {
    "name": "fact_count",
    "label": "Count",
    "function": "count"
}


# TODO: make this configurable
IMPLICIT_AGGREGATE_LABELS = {
    "sum": u"Sum of {measure}",
    "count": u"Record Count",
    "count_nonempty": u"Non-empty count of {measure}",
    "min": u"{measure} Minimum",
    "max": u"{measure} Maximum",
    "avg": u"Average of {measure}",
}

IMPLICIT_AGGREGATE_LABELS.update(aggregate_calculator_labels())

_DEFAULT_LEVEL_ROLES = {
    "time": ("year", "quarter", "month", "day", "hour", "minute", "second",
             "week", "weeknum", "dow",
             "isoyear", "isoweek", "isoweekday")
}


class ModelObject(object):
    """Base classs for all model objects."""

    localizable_attributes = []
    localizable_lists = []

    def __init__(self, name=None, label=None, description=None, info=None):
        """Initializes model object basics. Assures that the `info` is a
        dictionary."""

        self.name = name
        self.label = label
        self.description = description
        self.info = info or {}

    def to_dict(self, create_label=None, **options):
        """Convert to a dictionary. If `with_mappings` is ``True`` (which is
        default) then `joins`, `mappings`, `fact` and `options` are included.
        Should be set to ``False`` when returning a dictionary that will be
        provided in an user interface or through server API.
        """

        out = IgnoringDictionary()

        out["name"] = self.name
        out["info"] = self.info

        if create_label:
            out["label"] = self.label or to_label(self.name)
        else:
            out["label"] = self.label

        out["description"] = self.description

        return out

<<<<<<< HEAD
    def localize(self, translation):
        """Localize common attributes: label and description. `trans` should
        be a dictionary or a string. If it is just a string, then only `label`
        will be localized."""

        if isinstance(translation, basestring):
            self.label = translation
        else:
            self.label = translation.get("label", self.label)
            self.description = translation.get("description", self.description)

            # TODO: deep merge?
            self.info.update(translation.get("info", {}))
=======
    def localized(self, context):
        """Returns a copy of the cube translated with `translation`"""

        copy = self.__class__.__new__(self.__class__)
        copy.__dict__ = self.__dict__.copy()

        d = copy.__dict__

        for attr in self.localizable_attributes:
            d[attr] = context.get(attr, getattr(self, attr))

        for attr in self.localizable_lists:
            list_copy = []

            if hasattr(copy, attr):
                for obj in getattr(copy, attr):
                    obj_context = context.object_localization(attr, obj.name)
                    list_copy.append(obj.localized(obj_context))
                setattr(copy, attr, list_copy)

        return copy
>>>>>>> f67f91ac


class Cube(ModelObject):

    localizable_attributes = ["label", "description"]
    localizable_lists = ["dimensions", "measures", "aggregates", "details"]

    def __init__(self, name, dimensions=None, measures=None, aggregates=None,
                 label=None, details=None, mappings=None, joins=None,
                 fact=None, key=None, description=None, browser_options=None,
                 info=None, dimension_links=None, locale=None, category=None,
<<<<<<< HEAD
                 store=None, datastore=None, **options):
=======
                 datastore=None, namespace=None, **options):
>>>>>>> f67f91ac

        """Create a new Cube model object.

        Properties:

        * `name`: cube name, used as identifier
        * `measures`: list of measures – numerical attributes
          aggregation functions or natively aggregated values
        * `label`: human readable cube label
        * `details`: list of detail attributes
        * `description` - human readable description of the cube
        * `key`: fact key field (if not specified, then backend default key
          will be used, mostly ``id`` for SLQ or ``_id`` for document based
          databases)
        * `info` - custom information dictionary, might be used to store
          application/front-end specific information
        * `locale`: cube's locale
        * `dimension_links` – dimensions to be linked after the cube is
          created

        There are two ways how to assign dimensions to the cube: specify them
        during cube initialization in `dimensions` by providing a list of
        `Dimension` objects. Alternatively you can set `dimension_links`
        list with dimension names and the link the dimension using
        :meth:`cubes.Cube.add_dimension()`.

        Physical properties of the cube are described in the following
        attributes. They are used by the backends:

        * `mappings` - backend-specific logical to physical mapping
          dictionary. Keys and values of this dictionary are interpreted by
          the backend.
        * `joins` - backend-specific join specification (used for example in
          the SQL backend). It should be a list of dictionaries.
        * `fact` - fact table (collection, dataset, ...) name
        * `store` - name of data store where the cube belongs
        * `browser_options` - dictionary of other options used by the backend
          - refer to the backend documentation to see what options are used
          (for example SQL browser might look here for ``denormalized_view``
          in case of denormalized browsing)


        The dimension links are either dimension names or dictionaries
        specifying how the dimension will be linked to the cube. The keys of
        the link dictionary are:

        * `name` – name of the dimension to be linked
        * `hierarchies` – list of hierarchy names to be kept from the
          dimension
        * `nonadditive` – additivity of the linked dimension (overrides the
          dimension's value)
        * `cardinality` – cardinality of the linked dimension in the cube's
          context (overrides the dimension's value)
        * `default_hierarchy_name` – which hierarchy will be used as default
          in the linked dimension

        """

        super(Cube, self).__init__(name, label, description, info)

        if dimensions and dimension_links:
            raise ModelError("Both dimensions and dimension_links provided, "
                             "use only one.")

        self.locale = locale

        # backward compatibility
        self.category = category or self.info.get("category")

        # Physical properties
        self.mappings = mappings
        self.fact = fact
        self.joins = joins
        self.key = key
        self.browser_options = browser_options or {}
        # TODO: remove datastore
        self.store = store or datastore or options.get("store", options.get("datastore"))
        self.browser = options.get("browser")

        # Be graceful here
        self.dimension_links = expand_dimension_links(dimension_links or [])

        # Run-time properties
        # Sets in the Namespace.cube() when cube is created
        # Used by workspace internally to search for dimensions
        self.provider = None
        self.namespace = None
        # Used by backends
        self.basename = None

        self._dimensions = OrderedDict()

        if dimensions:
            if not all([isinstance(dim, Dimension) for dim in dimensions]):
                raise ModelError("Dimensions for cube initialization should be "
                                 "a list of Dimension instances.")
            for dim in dimensions:
                self.add_dimension(dim)
        #
        # prepare measures and aggregates
        #
        measures = measures or []
        assert_all_instances(measures, Measure, "measure")
        self.measures = measures

        aggregates = aggregates or []
        assert_all_instances(aggregates, MeasureAggregate, "aggregate")
        self.aggregates = aggregates

        details = details or []
        assert_all_instances(details, Attribute, "detail")
        self.details = details

    @property
    def measures(self):
        return list(self._measures.values())

    @measures.setter
    def measures(self, measures):
        self._measures = OrderedDict()
        for measure in measures:
            if measure.name in self._measures:
                raise ModelError("Duplicate measure %s in cube %s" %
                                 (measure.name, self.name))
            self._measures[measure.name] = measure

    @property
    def aggregates(self):
        return list(self._aggregates.values())

    @aggregates.setter
    def aggregates(self, aggregates):
        self._aggregates = OrderedDict()
        for agg in aggregates:
            if agg.name in self._aggregates:
                raise ModelError("Duplicate aggregate %s in cube %s" %
                                 (agg.name, self.name))

            # TODO: check for conflicts
            self._aggregates[agg.name] = agg

    def aggregates_for_measure(self, name):
        """Returns aggregtates for measure with `name`. Only direct function
        aggregates are returned. If the measure is specified in an expression,
        the aggregate is not included in the returned list"""

        return [agg for agg in self.aggregates if agg.measure == name]

    def get_aggregates(self, names=None):
        """Get a list of aggregates with `names`"""
        if not names:
            return self.aggregates

        return [self._aggregates[str(name)] for name in names]

    def link_dimensions(self, dimensions):
        """Links `dimensions` according to cube's `dimension_links`. The
        `dimensions` should be a dictionary with keys as dimension names and
        values as `Dimension` instances."""

        for link in self.dimension_links:
            link = dict(link)
            # TODO: use template/rename as well
            dim_name = link.pop("name")
            dim = dimensions[dim_name]

            if link:
                dim = dim.clone(**link)

            self.add_dimension(dim)

    def add_dimension(self, dimension):
        """Add dimension to cube. Replace dimension with same name. Raises
        `ModelInconsistencyError` when dimension with same name already exists
        in the receiver. """

        if not dimension:
            raise ArgumentError("Trying to add None dimension to cube '%s'."
                                % self.name)
        elif not isinstance(dimension, Dimension):
            raise ArgumentError("Dimension added to cube '%s' is not a "
                                "Dimension instance. It is '%s'"
                                % (self.name, type(dimension)))

        if dimension.name in self._dimensions:
            raise ModelError("Dimension with name %s already exits "
                             "in cube %s" % (dimension.name, self.name))

        self._dimensions[dimension.name] = dimension

    def remove_dimension(self, dimension):
        """Remove a dimension from receiver. `dimension` can be either
        dimension name or dimension object."""

        dim = self.dimension(dimension)
        del self._dimensions[dim.name]

    @property
    def dimensions(self):
        return list(self._dimensions.values())

    @dimensions.setter
    def dimensions(self, dimensions):
        self._dimensions.clear()

        for dim in dimensions:
            self._dimensions[dim.name] = dim

    def dimension(self, obj):
        """Get dimension object. If `obj` is a string, then dimension with
        given name is returned, otherwise dimension object is returned if it
        belongs to the cube.

        Raises `NoSuchDimensionError` when there is no such dimension.
        """

        # FIXME: raise better exception if dimension does not exist, but is in
        # the list of required dimensions

        if not obj:
            raise NoSuchDimensionError("Requested dimension should not be none (cube '%s')" % \
                                self.name)

        if isinstance(obj, compat.string_type):
            if obj in self._dimensions:
                return self._dimensions[obj]
            else:
                raise NoSuchDimensionError("cube '%s' has no dimension '%s'" %
                                    (self.name, obj))
        elif isinstance(obj, Dimension):
             return obj
        else:
            raise NoSuchDimensionError("Invalid dimension or dimension "
                                       "reference '%s' for cube '%s'" %
                                            (obj, self.name))

    def measure(self, name):
        """Get measure object. If `obj` is a string, then measure with given
        name is returned, otherwise measure object is returned if it belongs
        to the cube. Returned object is of `Measure` type.

        Raises `NoSuchAttributeError` when there is no such measure or when
        there are multiple measures with the same name (which also means that
        the model is not valid).
        """

        name = str(name)
        try:
            return self._measures[name]
        except KeyError:
            raise NoSuchAttributeError("Cube '%s' has no measure '%s'" %
                                            (self.name, name))
    def aggregate(self, name):
        """Get aggregate object. If `obj` is a string, then aggregate with
        given name is returned, otherwise aggregate object is returned if it
        belongs to the cube. Returned object is of `MeasureAggregate` type.

        Raises `NoSuchAttributeError` when there is no such aggregate or when
        there are multiple aggregates with the same name (which also means
        that the model is not valid).
        """

        name = str(name)
        try:
            return self._aggregates[name]
        except KeyError:
            raise NoSuchAttributeError("cube '%s' has no aggregate '%s'" %
                                            (self.name, name))

    def nonadditive_type(self, aggregate):
        """Returns non-additive type of `aggregate`'s measure. If aggregate
        has no measure specified or is unknown (backend-specific) then `None`
        is returned."""

        try:
            measure = self.measure(aggregate.measure)
        except NoSuchAttributeError:
            return None

        return measure.nonadditive


    def measure_aggregate(self, name):
        """Returns a measure aggregate by name."""
        name = str(name)
        try:
            return self._aggregates[name]
        except KeyError:
            raise NoSuchAttributeError("Cube '%s' has no measure aggregate "
                                            "'%s'" % (self.name, name))


    def get_measures(self, measures):
        """Get a list of measures as `Attribute` objects. If `measures` is
        `None` then all cube's measures are returned."""

        array = []

        for measure in measures or self.measures:
            array.append(self.measure(measure))

        return array

    @property
    def all_attributes(self):
        """All cube's attributes from the fact: attributes of dimensions,
        details and measures."""
        attributes = []
        for dim in self.dimensions:
            attributes += dim.attributes

        attributes += self.details

        attributes += self.measures

        return attributes

    @property
    def all_aggregate_attributes(self):
        """All cube's attributes for aggregation: attributes of dimensions and
        aggregates.  """

        attributes = []
        for dim in self.dimensions:
            attributes += dim.attributes

        attributes += self.aggregates

        return attributes

    def attribute(self, attribute):
        """Returns an attribute object (dimension attribute, measure or
        detail)."""

        for dim in self.dimensions:
            try:
                return dim.attribute(attribute, by_ref=True)
            except KeyError:
                continue

        attrname = str(attribute)
        for detail in self.details:
            if detail.name == attrname:
                return detail

        for measure in self.measures:
            if measure.name == attrname:
                return measure

        raise NoSuchAttributeError("Cube '%s' has no attribute '%s'"
                                   % (self.name, attribute))

    def get_attributes(self, attributes=None, simplify=True, aggregated=False):
        """Returns a list of cube's attributes. If `aggregated` is `True` then
        attributes after aggregation are returned, otherwise attributes for a
        fact are considered.

        Aggregated attributes contain: dimension attributes and aggregates.
        Fact attributes contain: dimension attributes, fact details and fact
        measures.

        If the list `attributes` is empty, all attributes are returned.

        If `simplified_references` is `True` then dimension attribute
        references in `attrubutes` are considered simplified, otherwise they
        are considered as full (dim.attribute)."""

        names = [str(attr) for attr in attributes or []]

        if aggregated:
            attributes = self.all_aggregate_attributes
        else:
            attributes = self.all_attributes

        if not names:
            return attributes

        attr_map = dict((a.ref(simplify), a) for a in attributes)

        result = []
        for name in names:
            try:
                attr = attr_map[name]
            except KeyError:
                raise NoSuchAttributeError("Unknown attribute '%s' in cube "
                                           "'%s'" % (name, self.name))
            result.append(attr)

        return result

    def to_dict(self, **options):
        """Convert to a dictionary. If `with_mappings` is ``True`` (which is
        default) then `joins`, `mappings`, `fact` and `options` are included.
        Should be set to ``False`` when returning a dictionary that will be
        provided in an user interface or through server API.
        """

        out = super(Cube, self).to_dict(**options)

        out["locale"] = self.locale
        out["category"] = self.category

        aggregates = [m.to_dict(**options) for m in self.aggregates]
        out["aggregates"] = aggregates

        measures = [m.to_dict(**options) for m in self.measures]
        out["measures"] = measures

        details = [a.to_dict(**options) for a in self.details]
        out["details"] = details

        if options.get("expand_dimensions"):
            limits = defaultdict(dict)

            # TODO: move this to metadata as strip_hierarchies()
            hierarchy_limits = options.get("hierarchy_limits")
            hierarchy_limits = hierarchy_limits or []

            for dim, hier, level in hierarchy_limits:
                limits[dim][hier] = level

            dims = []

            for dim in self.dimensions:
                limit = limits.get(dim.name)
                info = dim.to_dict(hierarchy_limits=limit)
                dims.append(info)

        else:
            dims = [dim.name for dim in self.dimensions]

        out["dimensions"] = dims

        if options.get("with_mappings"):
            out["mappings"] = self.mappings
            out["fact"] = self.fact
            out["joins"] = self.joins
            out["browser_options"] = self.browser_options

        out["key"] = self.key
        return out

    def __eq__(self, other):
        if other is None or type(other) != type(self):
            return False

        if self.name != other.name or self.label != other.label \
            or self.description != other.description:
            return False
        elif self.dimensions != other.dimensions \
                or self.measures != other.measures \
                or self.aggregates != other.aggregates \
                or self.details != other.details \
                or self.mappings != other.mappings \
                or self.joins != other.joins \
                or self.browser_options != other.browser_options \
                or self.info != other.info:
            return False
        return True

    def validate(self):
        """Validate cube. See Model.validate() for more information. """
        results = []

        # Check whether all attributes, measures and keys are Attribute objects
        # This is internal consistency chceck

        measures = set()

        for measure in self.measures:
            if not isinstance(measure, Attribute):
                results.append(('error',
                                 "Measure '%s' in cube '%s' is not instance"
                                 "of Attribute" % (measure, self.name)))
            else:
                measures.add(str(measure))

        details = set()
        for detail in self.details:
            if not isinstance(detail, Attribute):
                results.append( ('error', "Detail '%s' in cube '%s' is not instance of Attribute" % (detail, self.name)) )
            if str(detail) in details:
                results.append( ('error', "Duplicate detail '%s' in cube '%s'"\
                                            % (detail, self.name)) )
            elif str(detail) in measures:
                results.append( ('error', "Duplicate detail '%s' in cube '%s'"
                                          " - specified also as measure" \
                                            % (detail, self.name)) )
            else:
                details.add(str(detail))

        # 2. check whether dimension attributes are unique

        return results

<<<<<<< HEAD
    def localize(self, trans):
        super(Cube, self).localize(trans)

        self.category = trans.get("category", self.category)

        attr_trans = trans.get("measures", {})
        for attrib in self.measures:
            attrib.localize(attr_trans.get(attrib.name, {}))

        attr_trans = trans.get("aggregates", {})
        for attrib in self.aggregates:
            attrib.localize(attr_trans.get(attrib.name, {}))

        attr_trans = trans.get("details", {})
        for attrib in self.details:
            attrib.localize(attr_trans.get(attrib.name, {}))

=======
>>>>>>> f67f91ac
    def localizable_dictionary(self):
        # FIXME: this needs revision/testing – it might be broken
        locale = {}
        locale.update(get_localizable_attributes(self))

        mdict = {}
        locale["measures"] = mdict

        for measure in self.measures:
            mdict[measure.name] = measure.localizable_dictionary()

        mdict = {}
        locale["details"] = mdict

        for measure in self.details:
            mdict[measure.name] = measure.localizable_dictionary()

        return locale

    def __str__(self):
        return self.name


class Dimension(ModelObject):
    """
    Cube dimension.

    """

    localizable_attributes = ["label", "description"]
    localizable_lists = ["levels", "hierarchies"]

    def __init__(self, name, levels, hierarchies=None,
                 default_hierarchy_name=None, label=None, description=None,
                 info=None, role=None, cardinality=None, category=None,
                 master=None, nonadditive=None, **desc):

        """Create a new dimension

        Attributes:

        * `name`: dimension name
        * `levels`: list of dimension levels (see: :class:`cubes.Level`)
        * `hierarchies`: list of dimension hierarchies. If no hierarchies are
          specified, then default one is created from ordered list of `levels`.
        * `default_hierarchy_name`: name of a hierarchy that will be used when
          no hierarchy is explicitly specified
        * `label`: dimension name that will be displayed (human readable)
        * `description`: human readable dimension description
        * `info` - custom information dictionary, might be used to store
          application/front-end specific information (icon, color, ...)
        * `role` – one of recognized special dimension types. Currently
          supported is only ``time``.
        * `cardinality` – cardinality of the dimension members. Used
          optionally by the backends for load protection and frontends for
          better auto-generated front-ends. See :class:`Level` for more
          information, as this attribute is inherited by the levels, if not
          specified explicitly in the level.
        * `category` – logical dimension group (user-oriented metadata)
        * `nonadditive` – kind of non-additivity of the dimension. Possible
          values: `None` (fully additive, default), ``time`` (non-additive for
          time dimensions) or ``all`` (non-additive for any other dimension)

        Dimension class is not meant to be mutable. All level attributes will
        have new dimension assigned.

        Note that the dimension will claim ownership of levels and their
        attributes. You should make sure that you pass a copy of levels if you
        are cloning another dimension.


        Note: The hierarchy will be owned by the dimension.
        """

        super(Dimension, self).__init__(name, label, description, info)

        self.role = role
        self.cardinality = cardinality
        self.category = category

        # Master dimension – dimension that this one was derived from, for
        # example by limiting hierarchies
        # TODO: not yet documented
        # TODO: probably replace the limit using limits in-dimension instead
        # of replacement of instance variables with limited content (?)
        self.master = master

        # Note: synchronize with Measure.__init__ if relevant/necessary
        if not nonadditive or nonadditive == "none":
            self.nonadditive = None
        elif nonadditive in ["all", "any"]:
            self.nonadditive = "all"
        elif nonadditive != "time":
            raise ModelError("Unknown non-additive diension type '%s'"
                             % nonadditive)

        self.nonadditive = nonadditive

        if not levels:
            raise ModelError("No levels specified for dimension %s" % name)

        # Own the levels and their attributes
        self._levels = OrderedDict()
        self._attributes = OrderedDict()
        self._attributes_by_ref = OrderedDict()

        default_roles = _DEFAULT_LEVEL_ROLES.get(self.role)

        for level in levels:
            self._levels[level.name] = level
            if default_roles and level.name in default_roles:
                level.role = level.name

        # Collect attributes
        self._attributes = OrderedDict()
        for level in self.levels:
            for a in level.attributes:
                # Own the attribute
                if a.dimension is not None and a.dimension is not self:
                    raise ModelError("Dimension '%s' can not claim attribute "
                                     "'%s' because it is owned by another "
                                     "dimension '%s'."
                                     % (self.name, a.name, a.dimension.name))
                a.dimension = self
                self._attributes[a.name] = a
                self._attributes_by_ref[a.ref()] = a

        # The hierarchies receive levels with already owned attributes
        if hierarchies:
            self._hierarchies = OrderedDict((h.name, h) for h in hierarchies)
        else:
            hier = Hierarchy("default", self.levels)
            self._hierarchies = OrderedDict( [("default", hier)] )

        self._flat_hierarchy = None
        self.default_hierarchy_name = default_hierarchy_name

    def __eq__(self, other):
        if other is None or type(other) != type(self):
            return False

        cond = self.name == other.name \
                and self.role == other.role \
                and self.label == other.label \
                and self.description == other.description \
                and self.cardinality == other.cardinality \
                and self.category == other.category \
                and self._default_hierarchy() == other._default_hierarchy() \
                and self._levels == other._levels \
                and self._hierarchies == other._hierarchies

        return cond

    def __ne__(self, other):
        return not self.__eq__(other)

    @property
    def has_details(self):
        """Returns ``True`` when each level has only one attribute, usually
        key."""

        if self.master:
            return self.master.has_details

        return any([level.has_details for level in self._levels.values()])

    @property
    def levels(self):
        """Get list of all dimension levels. Order is not guaranteed, use a
        hierarchy to have known order."""
        return list(self._levels.values())

    @levels.setter
    def levels(self, levels):
        self._levels.clear()
        for level in levels:
            self._levels[level.name] = level

    @property
    def hierarchies(self):
        """Get list of dimension hierarchies."""
        return list(self._hierarchies.values())

    @hierarchies.setter
    def hierarchies(self, hierarchies):
        self._hierarchies.clear()
        for hier in hierarchies:
            self._hierarchies[hier.name] = hier

    @property
    def level_names(self):
        """Get list of level names. Order is not guaranteed, use a hierarchy
        to have known order."""
        return list(self._levels.keys())

    def level(self, obj):
        """Get level by name or as Level object. This method is used for
        coalescing value"""
        if isinstance(obj, compat.string_type):
            if obj not in self._levels:
                raise KeyError("No level %s in dimension %s" %
                               (obj, self.name))
            return self._levels[obj]
        elif isinstance(obj, Level):
            return obj
        else:
            raise ValueError("Unknown level object %s (should be a string "
                             "or Level)" % obj)

    def hierarchy(self, obj=None):
        """Get hierarchy object either by name or as `Hierarchy`. If `obj` is
        ``None`` then default hierarchy is returned."""

        if obj is None:
            return self._default_hierarchy()
        if isinstance(obj, compat.string_type):
            if obj not in self._hierarchies:
                raise ModelError("No hierarchy %s in dimension %s" %
                                 (obj, self.name))
            return self._hierarchies[obj]
        elif isinstance(obj, Hierarchy):
            return obj
        else:
            raise ValueError("Unknown hierarchy object %s (should be a "
                             "string or Hierarchy instance)" % obj)

    def attribute(self, reference, by_ref=False):
        """Get dimension attribute from `reference`."""
        if by_ref:
            return self._attributes_by_ref[str(reference)]
        else:
            try:
                return self._attributes[str(reference)]
            except KeyError:
                raise NoSuchAttributeError("Unknown attribute '%s' "
                                           "in dimension '%s'"
                                           % (str(reference), self.name),
                                           str(reference))

    def _default_hierarchy(self):
        """Get default hierarchy specified by ``default_hierarchy_name``, if
        the variable is not set then get a hierarchy with name *default*"""

        if self.default_hierarchy_name:
            hierarchy_name = self.default_hierarchy_name
        else:
            hierarchy_name = "default"

        hierarchy = self._hierarchies.get(hierarchy_name)

        if not hierarchy:
            if self._hierarchies:
                hierarchy = list(self._hierarchies.values())[0]
            else:
                if len(self.levels) == 1:
                    if not self._flat_hierarchy:
                        self._flat_hierarchy = Hierarchy(name=level.name,
                                                         dimension=self,
                                                         levels=[levels[0]])

                    return self._flat_hierarchy
                elif len(self.levels) > 1:
                    raise ModelError("There are no hierarchies in dimenson %s "
                                     "and there are more than one level" %
                                     self.name)
                else:
                    raise ModelError("There are no hierarchies in dimenson "
                                     "%s and there are no levels to make "
                                     "hierarchy from" % self.name)

        return hierarchy

    @property
    def is_flat(self):
        """Is true if dimension has only one level"""
        if self.master:
            return self.master.is_flat

        return len(self.levels) == 1

    def key_attributes(self):
        """Return all dimension key attributes, regardless of hierarchy. Order
        is not guaranteed, use a hierarchy to have known order."""

        return [level.key for level in self._levels.values()]

    @property
    def attributes(self):
        """Return all dimension attributes regardless of hierarchy. Order is
        not guaranteed, use :meth:`cubes.Hierarchy.all_attributes` to get
        known order. Order of attributes within level is preserved."""

        return list(self._attributes.values())

    def clone(self, hierarchies=None, exclude_hierarchies=None,
              nonadditive=None, default_hierarchy_name=None, cardinality=None,
              alias=None, **extra):
        """Returns a clone of the receiver with some modifications. `master`
        of the clone is set to the receiver.

        * `hierarchies` – limit hierarchies only to those specified in
          `hierarchies`. If default hierarchy name is not in the new hierarchy
          list, then the first hierarchy from the list is used.
        * `exclude_hierarchies` – all hierarchies are preserved except the
          hierarchies in this list
        * `nonadditive` – non-additive value for the dimension
        * `alias` – name of the cloned dimension
        """

        if hierarchies == []:
            raise ModelInconsistencyError("Can not remove all hierarchies"
                                          "from a dimension (%s)."
                                          % self.name)

        if hierarchies:
            linked = []
            for name in hierarchies:
                linked.append(self.hierarchy(name))
        elif exclude_hierarchies:
            linked = []
            for hierarchy in self._hierarchies.values():
                if hierarchy.name not in exclude_hierarchies:
                    linked.append(hierarchy)
        else:
            linked = self._hierarchies.values()

        hierarchies = [copy.deepcopy(hier) for hier in linked]

        if not hierarchies:
            raise ModelError("No hierarchies to clone. %s")

        # Get relevant levels
        levels = []
        seen = set()

        # Get only levels used in the hierarchies
        for hier in hierarchies:
            for level in hier.levels:
                if level.name in seen:
                    continue

                levels.append(level)
                seen.add(level.name)

        # Dis-own the level attributes (we already have a copy)
        for level in levels:
            for attribute in level.attributes:
                attribute.dimension = None

        nonadditive = nonadditive or self.nonadditive
        cardinality = cardinality or self.cardinality

        # We are not checking whether the default hierarchy name provided is
        # valid here, as it was specified explicitly with user's knowledge and
        # we might fail later. However, we need to check the existing default
        # hierarchy name and replace it with first available hierarchy if it
        # is invalid.

        if not default_hierarchy_name:
            hier = self.default_hierarchy_name

            if any(hier.name == self.default_hierarchy_name for hier in hierarchies):
                default_hierarchy_name = self.default_hierarchy_name
            else:
                default_hierarchy_name = hierarchies[0].name

        # TODO: should we do deppcopy on info?
        name = alias or self.name

        return Dimension(name=name,
                         levels=levels,
                         hierarchies=hierarchies,
                         default_hierarchy_name=default_hierarchy_name,
                         label=self.label,
                         description=self.description,
                         info=self.info,
                         role=self.role,
                         cardinality=cardinality,
                         master=self,
                         nonadditive=nonadditive,
                         **extra)

    def to_dict(self, **options):
        """Return dictionary representation of the dimension"""

        out = super(Dimension, self).to_dict(**options)

        hierarchy_limits = options.get("hierarchy_limits")

        out["default_hierarchy_name"] = self.hierarchy().name

        out["role"] = self.role
        out["cardinality"] = self.cardinality
        out["category"] = self.category

        out["levels"] = [level.to_dict(**options) for level in self.levels]

        # Collect hierarchies and apply hierarchy depth restrictions
        hierarchies = []
        hierarchy_limits = hierarchy_limits or {}
        for name, hierarchy in self._hierarchies.items():
            if name in hierarchy_limits:
                level = hierarchy_limits[name]
                if level:
                    depth = hierarchy.level_index(level) + 1
                    restricted = hierarchy.to_dict(depth=depth, **options)
                    hierarchies.append(restricted)
                else:
                    # we ignore the hierarchy
                    pass
            else:
                hierarchies.append(hierarchy.to_dict(**options))

        out["hierarchies"] = hierarchies

        # Use only for reading, during initialization these keys are ignored,
        # as they are derived
        # They are provided here for convenience.
        out["is_flat"] = self.is_flat
        out["has_details"] = self.has_details

        return out

    def validate(self):
        """Validate dimension. See Model.validate() for more information. """
        results = []

        if not self.levels:
            results.append(('error', "No levels in dimension '%s'"
                            % (self.name)))
            return results

        if not self._hierarchies:
            msg = "No hierarchies in dimension '%s'" % (self.name)
            if self.is_flat:
                level = self.levels[0]
                results.append(('default',
                                msg + ", flat level '%s' will be used" %
                                      (level.name)))
            elif len(self.levels) > 1:
                results.append(('error',
                                msg + ", more than one levels exist (%d)" %
                                      len(self.levels)))
            else:
                results.append(('error', msg))
        else:  # if self._hierarchies
            if not self.default_hierarchy_name:
                if len(self._hierarchies) > 1 and \
                        not "default" in self._hierarchies:
                    results.append(('error',
                                    "No defaut hierarchy specified, there is "
                                    "more than one hierarchy in dimension "
                                    "'%s'" % self.name))

        if self.default_hierarchy_name \
                and not self._hierarchies.get(self.default_hierarchy_name):
            results.append(('error',
                            "Default hierarchy '%s' does not exist in "
                            "dimension '%s'" %
                            (self.default_hierarchy_name, self.name)))

        attributes = set()
        first_occurence = {}

        for level_name, level in self._levels.items():
            if not level.attributes:
                results.append(('error',
                                "Level '%s' in dimension '%s' has no "
                                "attributes" % (level.name, self.name)))
                continue

            if not level.key:
                attr = level.attributes[0]
                results.append(('default',
                                "Level '%s' in dimension '%s' has no key "
                                "attribute specified, first attribute will "
                                "be used: '%s'"
                                % (level.name, self.name, attr)))

            if level.attributes and level.key:
                if level.key.name not in [a.name for a in level.attributes]:
                    results.append(('error',
                                    "Key '%s' in level '%s' in dimension "
                                    "'%s' is not in level's attribute list"
                                    % (level.key, level.name, self.name)))

            for attribute in level.attributes:
                attr_name = attribute.ref()
                if attr_name in attributes:
                    first = first_occurence[attr_name]
                    results.append(('error',
                                    "Duplicate attribute '%s' in dimension "
                                    "'%s' level '%s' (also defined in level "
                                    "'%s')" % (attribute, self.name,
                                               level_name, first)))
                else:
                    attributes.add(attr_name)
                    first_occurence[attr_name] = level_name

                if not isinstance(attribute, Attribute):
                    results.append(('error',
                                    "Attribute '%s' in dimension '%s' is "
                                    "not instance of Attribute"
                                    % (attribute, self.name)))

                if attribute.dimension is not self:
                    results.append(('error',
                                    "Dimension (%s) of attribute '%s' does "
                                    "not match with owning dimension %s"
                                    % (attribute.dimension, attribute,
                                       self.name)))

        return results

    def __str__(self):
        return self.name

    def __repr__(self):
        return "<dimension: {name: '%s', levels: %s}>" % (self.name,
                                                          self._levels.keys())

<<<<<<< HEAD
    def localize(self, trans):
        super(Dimension, self).localize(trans)

        self.category = trans.get("category", self.category)

        attr_trans = trans.get("attributes", {})
        for attrib in self.all_attributes:
            attrib.localize(attr_trans.get(attrib.name, {}))

        level_trans = locale.get("levels", {})
        for level in self.levels:
            level.localize(level_trans.get(level.name, {}))

        hier_trans = locale.get("hierarchies", {})
        for hier in self.hierarchies:
            hier.localize(hier_trans.get(hier.name, {}))

=======
>>>>>>> f67f91ac
    def localizable_dictionary(self):
        locale = {}
        locale.update(get_localizable_attributes(self))

        ldict = {}
        locale["levels"] = ldict

        for level in self.levels:
            ldict[level.name] = level.localizable_dictionary()

        hdict = {}
        locale["hierarchies"] = hdict

        for hier in self._hierarchies.values():
            hdict[hier.name] = hier.localizable_dictionary()

        return locale


class Hierarchy(ModelObject):

    localizable_attributes = ["label", "description"]

    def __init__(self, name, levels, label=None, info=None, description=None):
        """Dimension hierarchy - specifies order of dimension levels.

        Attributes:

        * `name`: hierarchy name
        * `levels`: ordered list of levels or level names from `dimension`

        * `label`: human readable name
        * `description`: user description of the hierarchy
        * `info` - custom information dictionary, might be used to store
          application/front-end specific information

        Some collection operations might be used, such as ``level in hierarchy``
        or ``hierarchy[index]``. String value ``str(hierarchy)`` gives the
        hierarchy name.

        Note: The `levels` should have attributes already owned by a
        dimension.
        """

        super(Hierarchy, self).__init__(name, label, description, info)

        if not levels:
            raise ModelInconsistencyError("Hierarchy level list should not be "
                                          "empty (in %s)" % self.name)

        if any(isinstance(level, compat.string_type) for level in levels):
            raise ModelInconsistencyError("Levels should not be provided as "
                                          "strings to Hierarchy.")

        self._levels = OrderedDict()
        for level in levels:
            self._levels[level.name] = level

    def __deepcopy__(self, memo):
        return Hierarchy(self.name,
                         label=self.label,
                         description=self.description,
                         info=copy.deepcopy(self.info, memo),
                         levels=copy.deepcopy(self._levels.values(), memo))

    @property
    def levels(self):
        return list(self._levels.values())

    @levels.setter
    def levels(self, levels):
        self._levels.clear()
        for level in levels:
            self._levels[level.name] = level

    @property
    def level_names(self):
        return list(self._levels.keys())

    def __eq__(self, other):
        if not other or type(other) != type(self):
            return False

        return self.name == other.name and self.label == other.label \
                and self.levels == other.levels

    def __ne__(self, other):
        return not self.__eq__(other)

    def __hash__(self):
        return hash(self.name)

    def __str__(self):
        return self.name

    def __len__(self):
        return len(self.levels)

    def __getitem__(self, item):
        try:
            return self.levels[item]
        except IndexError:
            raise HierarchyError("Hierarchy '%s' has only %d levels, "
                                 "asking for deeper level"
                                 % (self.name, len(self._levels)))

    def __contains__(self, item):
        if item in self.levels:
            return True
        return item in [level.name for level in self.levels]

    def levels_for_path(self, path, drilldown=False):
        """Returns levels for given path. If path is longer than hierarchy
        levels, `cubes.ArgumentError` exception is raised"""

        depth = 0 if not path else len(path)
        return self.levels_for_depth(depth, drilldown)

    def levels_for_depth(self, depth, drilldown=False):
        """Returns levels for given `depth`. If `path` is longer than
        hierarchy levels, `cubes.ArgumentError` exception is raised"""

        depth = depth or 0
        extend = 1 if drilldown else 0

        if depth + extend > len(self.levels):
            raise HierarchyError("Depth %d is longer than hierarchy "
                                 "levels %s (drilldown: %s)" %
                                 (depth, self._levels.keys(), drilldown))

        return self.levels[0:depth + extend]

    def next_level(self, level):
        """Returns next level in hierarchy after `level`. If `level` is last
        level, returns ``None``. If `level` is ``None``, then the first level
        is returned."""

        if not level:
            return self.levels[0]

        index = list(self._levels.keys()).index(str(level))
        if index + 1 >= len(self.levels):
            return None
        else:
            return self.levels[index + 1]

    def previous_level(self, level):
        """Returns previous level in hierarchy after `level`. If `level` is
        first level or ``None``, returns ``None``"""

        if level is None:
            return None

        index = list(self._levels.keys()).index(str(level))
        if index == 0:
            return None
        else:
            return self.levels[index - 1]

    def level_index(self, level):
        """Get order index of level. Can be used for ordering and comparing
        levels within hierarchy."""
        try:
            return list(self._levels.keys()).index(str(level))
        except ValueError:
            raise HierarchyError("Level %s is not part of hierarchy %s"
                                 % (str(level), self.name))

    def is_last(self, level):
        """Returns `True` if `level` is last level of the hierarchy."""

        return level == self.levels[-1]

    def rollup(self, path, level=None):
        """Rolls-up the path to the `level`. If `level` is ``None`` then path
        is rolled-up only one level.

        If `level` is deeper than last level of `path` the
        `cubes.HierarchyError` exception is raised. If `level` is the same as
        `path` level, nothing happens."""

        if level:
            last = self.level_index(level) + 1
            if last > len(path):
                raise HierarchyError("Can not roll-up: level '%s' – it is "
                                     "deeper than deepest element of path %s" %
                                     (str(level), path))
        else:
            if len(path) > 0:
                last = len(path) - 1
            else:
                last = None

        if last is None:
            return []
        else:
            return path[0:last]

    def path_is_base(self, path):
        """Returns True if path is base path for the hierarchy. Base path is a
        path where there are no more levels to be added - no drill down
        possible."""

        return path is not None and len(path) == len(self.levels)

    def key_attributes(self):
        """Return all dimension key attributes as a single list."""

        return [level.key for level in self.levels]

    @property
    def all_attributes(self):
        """Return all dimension attributes as a single list."""

        attributes = []
        for level in self.levels:
            attributes.extend(level.attributes)

        return attributes

    def to_dict(self, depth=None, **options):
        """Convert to dictionary. Keys:

        * `name`: hierarchy name
        * `label`: human readable label (localizable)
        * `levels`: level names

        """

        out = super(Hierarchy, self).to_dict(**options)

        levels = [str(l) for l in self.levels]

        if depth:
            out["levels"] = levels[0:depth]
        else:
            out["levels"] = levels
        out["info"] = self.info

        return out

    def localizable_dictionary(self):
        locale = {}
        locale.update(get_localizable_attributes(self))

        return locale


class Level(ModelObject):
    """Object representing a hierarchy level. Holds all level attributes.

    This object is immutable, except localization. You have to set up all
    attributes in the initialisation process.

    Attributes:

    * `name`: level name
    * `attributes`: list of all level attributes. Raises `ModelError` when
      `attribute` list is empty.
    * `key`: name of level key attribute (for example: ``customer_number`` for
      customer level, ``region_code`` for region level, ``month`` for month
      level).  key will be used as a grouping field for aggregations. Key
      should be unique within level. If not specified, then the first
      attribute is used as key.
    * `order`: ordering of the level. `asc` for ascending, `desc` for
      descending or might be unspecified.
    * `order_attribute`: name of attribute that is going to be used for
      sorting, default is first attribute (usually key)
    * `label_attribute`: name of attribute containing label to be displayed
      (for example: ``customer_name`` for customer level, ``region_name`` for
      region level, ``month_name`` for month level)
    * `label`: human readable label of the level
    * `role`: role of the level within a special dimension
    * `info`: custom information dictionary, might be used to store
      application/front-end specific information
    * `cardinality` – approximation of the number of level's members. Used
      optionally by backends and front ends.
    * `nonadditive` – kind of non-additivity of the level. Possible
      values: `None` (fully additive, default), ``time`` (non-additive for
      time dimensions) or ``all`` (non-additive for any other dimension)

    Cardinality values:

    * ``tiny`` – few values, each value can have it's representation on the
      screen, recommended: up to 5.
    * ``low`` – can be used in a list UI element, recommended 5 to 50 (if sorted)
    * ``medium`` – UI element is a search/text field, recommended for more than 50
      elements
    * ``high`` – backends might refuse to yield results without explicit
      pagination or cut through this level.

    Note: the `attributes` are going to be owned by the `dimension`.

    """

    localizable_attributes = ["label", "description"]
    localizable_lists = ["attributes"]

    def __init__(self, name, attributes, key=None, order_attribute=None,
                 order=None, label_attribute=None, label=None, info=None,
                 cardinality=None, role=None, nonadditive=None,
                 description=None):

        super(Level, self).__init__(name, label, description, info)

        self.cardinality = cardinality
        self.role = role

        if not attributes:
            raise ModelError("Attribute list should not be empty")

        self.attributes = attribute_list(attributes)

        # Note: synchronize with Measure.__init__ if relevant/necessary
        if not nonadditive or nonadditive == "none":
            self.nonadditive = None
        elif nonadditive in ["all", "any"]:
            self.nonadditive = "all"
        elif nonadditive != "time":
            raise ModelError("Unknown non-additive diension type '%s'"
                             % nonadditive)
        self.nonadditive = nonadditive

        if key:
            self.key = self.attribute(key)
        elif len(self.attributes) >= 1:
            self.key = self.attributes[0]
        else:
            raise ModelInconsistencyError("Attribute list should not be empty")

        # Set second attribute to be label attribute if label attribute is not
        # set. If dimension is flat (only one attribute), then use the only
        # key attribute as label.

        if label_attribute:
            self.label_attribute = self.attribute(label_attribute)
        else:
            if len(self.attributes) > 1:
                self.label_attribute = self.attributes[1]
            else:
                self.label_attribute = self.key

        # Set first attribute to be order attribute if order attribute is not
        # set

        if order_attribute:
            try:
                self.order_attribute = self.attribute(order_attribute)
            except NoSuchAttributeError:
                raise NoSuchAttributeError("Unknown order attribute %s in "
                                           "dimension %s, level %s" %
                                           (order_attribute,
                                            str(self.dimension), self.name))
        else:
            self.order_attribute = self.attributes[0]

        self.order = order

        self.cardinality = cardinality

    def __eq__(self, other):
        if not other or type(other) != type(self):
            return False
        elif self.name != other.name \
                or self.label != other.label \
                or self.key != other.key \
                or self.cardinality != other.cardinality \
                or self.role != other.role \
                or self.label_attribute != other.label_attribute \
                or self.order_attribute != other.order_attribute \
                or self.nonadditive != other.nonadditive \
                or self.attributes != other.attributes:
            return False

        return True

    def __hash__(self):
        return hash(self.name)

    def __ne__(self, other):
        return not self.__eq__(other)

    def __str__(self):
        return self.name

    def __repr__(self):
        return str(self.to_dict())

    def __deepcopy__(self, memo):
        if self.order_attribute:
            order_attribute = str(self.order_attribute)
        else:
            order_attribute = None

        return Level(self.name,
                     attributes=copy.deepcopy(self.attributes, memo),
                     key=self.key.name,
                     order_attribute=order_attribute,
                     order=self.order,
                     label_attribute=self.label_attribute.name,
                     info=copy.copy(self.info),
                     label=copy.copy(self.label),
                     cardinality=self.cardinality,
                     nonadditive=self.nonadditive,
                     role=self.role
                     )

    def to_dict(self, full_attribute_names=False, **options):
        """Convert to dictionary"""

        out = super(Level, self).to_dict(**options)

        out["role"] = self.role

        if full_attribute_names:
            out["key"] = self.key.ref()
            out["label_attribute"] = self.label_attribute.ref()
            out["order_attribute"] = self.order_attribute.ref()
        else:
            out["key"] = self.key.name
            out["label_attribute"] = self.label_attribute.name
            out["order_attribute"] = self.order_attribute.name

        out["order"] = self.order
        out["cardinality"] = self.cardinality
        out["nonadditive"] = self.nonadditive

        out["attributes"] = [attr.to_dict(**options) for attr in
                             self.attributes]
        return out

    def attribute(self, name):
        """Get attribute by `name`"""

        attrs = [attr for attr in self.attributes if attr.name == name]

        if attrs:
            return attrs[0]
        else:
            raise NoSuchAttributeError(name)

    @property
    def has_details(self):
        """Is ``True`` when level has more than one attribute, for all levels
        with only one attribute it is ``False``."""

        return len(self.attributes) > 1

<<<<<<< HEAD
    def localize(self, trans):
        super(Level, self).localize(trans)

        if isinstance(locale, basestring):
            return

        attr_locales = locale.get("attributes")
        if attr_locales:
            logger = get_logger()
            logger.warn("'attributes' in localization dictionary of levels "
                        "is depreciated. Use list of `attributes` in "
                        "localization of dimension")

            for attrib in self.attributes:
                if attrib.name in attr_locales:
                    localize_common(attrib, attr_locales[attrib.name])

=======
>>>>>>> f67f91ac
    def localizable_dictionary(self):
        locale = {}
        locale.update(get_localizable_attributes(self))

        adict = {}
        locale["attributes"] = adict

        for attribute in self.attributes:
            adict[attribute.name] = attribute.localizable_dictionary()

        return locale


class AttributeBase(ModelObject):
    ASC = 'asc'
    DESC = 'desc'

    localizable_attributes = ["label", "description", "format"]

    def __init__(self, name, label=None, description=None, order=None,
                 info=None, format=None, missing_value=None, **kwargs):
        """Base class for dimension attributes, measures and measure
        aggregates.

        Attributes:

        * `name` - attribute name, used as identifier
        * `label` - attribute label displayed to a user
        * `order` - default order of this attribute. If not specified, then
          order is unexpected. Possible values are: ``'asc'`` or ``'desc'``.
          It is recommended and safe to use ``Attribute.ASC`` and
          ``Attribute.DESC``
        * `info` - custom information dictionary, might be used to store
          application/front-end specific information
        * `format` - application-specific display format information, useful
          for formatting numeric values of measure attributes
        * `missing_value` – value to be used when there is no value (``NULL``)
          in the data source. Support of this attribute property depends on the
          backend. Please consult the backend documentation for more
          information.

        String representation of the `AttributeBase` returns its `name`.

        `cubes.ArgumentError` is raised when unknown ordering type is
        specified.
        """
        super(AttributeBase, self).__init__(name, label, description, info)

        self.format = format
        self.missing_value = missing_value
        # TODO: temporarily preserved, this should be present only in
        # Attribute object, not all kinds of attributes
        self.dimension = None

        if order:
            self.order = order.lower()
            if self.order.startswith("asc"):
                self.order = Attribute.ASC
            elif self.order.startswith("desc"):
                self.order = Attribute.DESC
            else:
                raise ArgumentError("Unknown ordering '%s' for attributes"
                                    " '%s'" % (order, self.ref()))
        else:
            self.order = None

    def __str__(self):
        return self.name

    def __repr__(self):
        return repr(self.to_dict())

    def __eq__(self, other):
        if not isinstance(other, AttributeBase):
            return False

        # TODO: should we be this strict?
        return self.name == other.name \
            and self.label == other.label \
            and self.info == other.info \
            and self.description == other.description \
            and self.format == other.format \
            and self.missing_value == other.missing_value

    def __ne__(self, other):
        return not self.__eq__(other)

    def __hash__(self):
        return hash(self.ref())

    def to_dict(self, **options):
        d = super(AttributeBase, self).to_dict(**options)

        d["format"] = self.format
        d["order"] = self.order
        d["missing_value"] = self.missing_value

        d["ref"] = self.ref()

        return d

    def localizable_dictionary(self):
        locale = {}
        locale.update(get_localizable_attributes(self))

        return locale

    def is_localizable(self):
        return False

    def localize(self, trans):
        """Localize the attribute, allow localization of the format."""
        super(AttributeBase, self).localize(trans)
        self.format = trans.get("format", self.format)

    def ref(self, simplify=None, locale=None):
        return self.name


class Attribute(AttributeBase):

    def __init__(self, name, label=None, description=None, order=None,
                 info=None, format=None, dimension=None, locales=None,
                 missing_value=None, **kwargs):
        """Dimension attribute object. Also used as fact detail.

        Attributes:

        * `name` - attribute name, used as identifier
        * `label` - attribute label displayed to a user
        * `locales` = list of locales that the attribute is localized to
        * `order` - default order of this attribute. If not specified, then
          order is unexpected. Possible values are: ``'asc'`` or ``'desc'``.
          It is recommended and safe to use ``Attribute.ASC`` and
          ``Attribute.DESC``
        * `info` - custom information dictionary, might be used to store
          application/front-end specific information
        * `format` - application-specific display format information, useful
          for formatting numeric values of measure attributes

        String representation of the `Attribute` returns its `name` (without
        dimension prefix).

        `cubes.ArgumentError` is raised when unknown ordering type is
        specified.
        """

        super(Attribute, self).__init__(name=name, label=label,
                                        description=description, order=order,
                                        info=info, format=format,
                                        missing_value=missing_value)

        self.dimension = dimension
        self.locales = locales or []

    def __deepcopy__(self, memo):
        return Attribute(self.name,
                         self.label,
                         dimension=self.dimension,
                         locales=copy.deepcopy(self.locales, memo),
                         order=copy.deepcopy(self.order, memo),
                         description=self.description,
                         info=copy.deepcopy(self.info, memo),
                         format=self.format,
                         missing_value=self.missing_value)

    def __eq__(self, other):
        if not super(Attribute, self).__eq__(other):
            return False

        return str(self.dimension) == str(other.dimension) \
               and self.locales == other.locales

    def __hash__(self):
        return hash(self.ref())

    def to_dict(self, **options):
        # FIXME: Depreciated key "full_name" in favour of "ref"
        d = super(Attribute, self).to_dict(**options)

        d["locales"] = self.locales

        return d

    def ref(self, simplify=True, locale=None):
        """Return full attribute reference. Append `locale` if it is one of
        attribute's locales, otherwise raise `cubes.ArgumentError`. If
        `simplify` is ``True``, then reference to an attribute of flat
        dimension without details will be just the dimension name.
        """
        if locale:
            if not self.locales:
                raise ArgumentError("Attribute '%s' is not loalizable "
                                    "(localization %s requested)"
                                    % (self.name, locale))
            elif locale not in self.locales:
                raise ArgumentError("Attribute '%s' has no localization %s "
                                    "(has: %s)"
                                    % (self.name, locale, self.locales))
            else:
                locale_suffix = "." + locale
        else:
            locale_suffix = ""

        if self.dimension:
            if simplify and (self.dimension.is_flat
                             and not self.dimension.has_details):
                reference = self.dimension.name
            else:
                reference = self.dimension.name + '.' + str(self.name)
        else:
            reference = str(self.name)

        return reference + locale_suffix

    def is_localizable(self):
        return bool(self.locales)


def create_measure(md):
    """Create a measure object from metadata."""
    if isinstance(md, compat.string_type):
        md = {"name": md}

    if not "name" in md:
        raise ModelError("Measure has no name.")

    md = dict(md)
    if "aggregations" in md:
        md["aggregates"] = md.pop("aggregations")

    return Measure(**md)


class Measure(AttributeBase):

    def __init__(self, name, label=None, description=None, order=None,
                 info=None, format=None, missing_value=None, aggregates=None,
                 formula=None, expression=None, nonadditive=None,
                 window_size=None, **kwargs):
        """Fact measure attribute.

        Properties in addition to the attribute base properties:

        * `formula` – name of a formula for the measure
        * `aggregates` – list of default (relevant) aggregate functions that
          can be applied to this measure attribute.
        * `nonadditive` – kind of non-additivity of the dimension. Possible
          values: `none` (fully additive, default), ``time`` (non-additive for
          time dimensions) or ``all`` (non-additive for any other dimension)

        Note that if the `formula` is specified, it should not refer to any
        other measure that refers to this one (no circular reference).

        The `aggregates` is an optional property and is used for:
        * measure aggergate object preparation
        * optional validation

        String representation of a `Measure` returns its `name`.
        """
        super(Measure, self).__init__(name=name, label=label,
                                      description=description, order=order,
                                      info=info, format=format, missing_value=None)

        self.expression = expression
        self.formula = formula
        self.aggregates = aggregates
        self.window_size = window_size

        # Note: synchronize with Dimension.__init__ if relevant/necessary
        if not nonadditive or nonadditive == "none":
            self.nonadditive = None
        elif nonadditive in ["all", "any"]:
            self.nonadditive = "any"
        elif nonadditive == "time":
            self.nonadditive = "time"
        else:
            raise ModelError("Unknown non-additive measure type '%s'"
                             % nonadditive)

    def __deepcopy__(self, memo):
        return Measure(self.name, self.label,
                       order=copy.deepcopy(self.order, memo),
                       description=self.description,
                       info=copy.deepcopy(self.info, memo),
                       format=self.format,
                       missing_value=self.missing_value,
                       aggregates=self.aggregates,
                       expression=self.expression,
                       formula=self.formula,
                       nonadditive=self.nonadditive,
                       window_size=self.window_size)

    def __eq__(self, other):
        if not super(Measure, self).__eq__(other):
            return False

        return self.aggregates == other.aggregates \
                and self.formula == other.formula \
                and self.window_size == other.window_size

    def __hash__(self):
        return hash(self.ref())

    def to_dict(self, **options):
        d = super(Measure, self).to_dict(**options)
        d["formula"] = self.formula
        d["aggregates"] = self.aggregates
        d["expression"] = self.expression
        d["window_size"] = self.window_size

        return d

    def default_aggregates(self):
        """Creates default measure aggregates from a list of receiver's
        measures. This is just a convenience function, correct models should
        contain explicit list of aggregates. If no aggregates are specified,
        then the only aggregate `sum` is assumed.
        """

        aggregates = []

        for agg in (self.aggregates or ["sum"]):
            if agg == "identity":
                name = u"%s" % self.name
                measure = None
                function = None
            else:
                name = u"%s_%s" % (self.name, agg)
                measure = self.name
                function = agg

            aggregate = MeasureAggregate(name=name,
                                         label=None,
                                         description=self.description,
                                         order=self.order,
                                         info=self.info,
                                         format=self.format,
                                         measure=measure,
                                         function=function,
                                         window_size=self.window_size)

            aggregate.label = _measure_aggregate_label(aggregate, self)
            aggregates.append(aggregate)

        return aggregates


def create_measure_aggregate(md):
    if isinstance(md, compat.string_type):
        md = {"name": md}

    if not "name" in md:
        raise ModelError("Measure aggregate has no name.")

    return MeasureAggregate(**md)


class MeasureAggregate(AttributeBase):

    def __init__(self, name, label=None, description=None, order=None,
                 info=None, format=None, missing_value=None, measure=None,
                 function=None, formula=None, expression=None,
                 nonadditive=None, window_size=None, **kwargs):
        """Masure aggregate

        Attributes:

        * `function` – aggregation function for the measure
        * `formula` – name of a formula that contains the arithemtic
          expression (optional)
        * `measure` – measure name for this aggregate (optional)
        * `expression` – arithmetic expression (only if bacend supported)
        * `nonadditive` – additive behavior for the aggregate (inherited from
          the measure in most of the times)
        """

        super(MeasureAggregate, self).__init__(name=name, label=label,
                                               description=description,
                                               order=order, info=info,
                                               format=format,
                                               missing_value=missing_value)

        self.function = function
        self.formula = formula
        self.expression = expression
        self.measure = measure
        self.nonadditive = nonadditive
        self.window_size = window_size

    def __deepcopy__(self, memo):
        return MeasureAggregate(self.name,
                                self.label,
                                order=copy.deepcopy(self.order, memo),
                                description=self.description,
                                info=copy.deepcopy(self.info, memo),
                                format=self.format,
                                missing_value=self.missing_value,
                                measure=self.measure,
                                function=self.function,
                                formula=self.formula,
                                expression=self.expression,
                                nonadditive=self.nonadditive,
                                window_size=self.window_size)

    def __eq__(self, other):
        if not super(Attribute, self).__eq__(other):
            return False

        return str(self.function) == str(other.function) \
            and self.measure == other.measure \
            and self.formula == other.formula \
            and self.expression == other.expression \
            and self.nonadditive == other.nonadditive \
            and self.window_size == other.window_size

    def __hash__(self):
        return hash(self.ref())

    def to_dict(self, **options):
        d = super(MeasureAggregate, self).to_dict(**options)
        d["function"] = self.function
        d["formula"] = self.formula
        d["expression"] = self.expression
        d["measure"] = self.measure
        d["nonadditive"] = self.nonadditive
        d["window_size"] = self.window_size

        return d


def create_attribute(obj, class_=None):
    """Makes sure that the `obj` is an ``Attribute`` instance. If `obj` is a
    string, then new instance is returned. If it is a dictionary, then the
    dictionary values are used for ``Attribute`` instance initialization."""

    class_ = class_ or Attribute

    if isinstance(obj, compat.string_type):
        return class_(obj)
    elif isinstance(obj, dict):
        return class_(**obj)
    else:
        return obj


def attribute_list(attributes, class_=None):
    """Create a list of attributes from a list of strings or dictionaries.
    see :func:`cubes.coalesce_attribute` for more information."""

    if not attributes:
        return []

    result = [create_attribute(attr, class_) for attr in attributes]

    return result


def aggregate_list(aggregates):
    """Create a list of aggregates from aggregate metadata dictionaries (or
    list of names)"""
    return attribute_list(aggregates, class_=MeasureAggregate)


def measure_list(measures):
    """Create a list of measures from list of measure metadata (dictionaries
    or strings). The function tries to maintain cetrain level of backward
    compatibility with older models."""

    result = []

    for md in measures or []:
        if isinstance(md, Measure):
            result.append(md)
            continue

        if isinstance(md, compat.string_type):
            md = {"name": md}
        else:
            md = dict(md)

        if "aggregations" in md and "aggregates" in md:
            raise ModelError("Both 'aggregations' and 'aggregates' specified "
                             "in a measure. Use only 'aggregates'")

        if "aggregations" in md:
            logger = get_logger()
            logger.warn("'aggregations' is depreciated, use 'aggregates'")
            md["aggregates"] = md.pop("aggregations")

        # Add default aggregation for 'sum' (backward compatibility)
        if not "aggregates" in md:
            md["aggregates"] = ["sum"]

        result.append(create_measure(md))

    return result


def create_cube(metadata):
    """Create a cube object from `metadata` dictionary. The cube has no
    dimensions attached after creation. You should link the dimensions to the
    cube according to the `Cube.dimension_links` property using
    `Cube.add_dimension()`"""

    if "name" not in metadata:
        raise ModelError("Cube has no name")

    metadata = expand_cube_metadata(metadata)
    dimension_links = metadata.pop("dimensions", [])

    if "measures" not in metadata and "aggregates" not in metadata:
        metadata["aggregates"] = [DEFAULT_FACT_COUNT_AGGREGATE]

    # Prepare aggregate and measure lists, do implicit merging

    details = attribute_list(metadata.pop("details", []), Attribute)
    measures = measure_list(metadata.pop("measures", []))

    # Inherit the nonadditive property in each measure
    nonadditive = metadata.pop("nonadditive", None)
    if nonadditive:
        for measure in measures:
            measure.nonadditive = nonadditive

    aggregates = metadata.pop("aggregates", [])
    aggregates = aggregate_list(aggregates)
    aggregate_dict = dict((a.name, a) for a in aggregates)
    measure_dict = dict((m.name, m) for m in measures)

    # TODO: change this to False in the future?
    if metadata.get("implicit_aggregates", True):
        implicit_aggregates = []
        for measure in measures:
            implicit_aggregates += measure.default_aggregates()

        for aggregate in implicit_aggregates:
            # an existing aggregate either has the same name,
            existing = aggregate_dict.get(aggregate.name)
            if existing:
                if existing.function != aggregate.function:
                    raise ModelError("Aggregate '%s' function mismatch. "
                                     "Implicit function %s, explicit function:"
                                     " %s." % (aggregate.name,
                                               aggregate.function,
                                               existing.function))
                continue
            # or the same function and measure
            existing = [ agg for agg in aggregates if agg.function == aggregate.function and agg.measure == measure.name ]
            if existing:
                continue
            aggregates.append(aggregate)
            aggregate_dict[aggregate.name] = aggregate

    # Assign implicit aggregate labels
    # TODO: make this configurable

    for aggregate in aggregates:
        try:
            measure = measure_dict[aggregate.measure]
        except KeyError:
            measure = aggregate_dict.get(aggregate.measure)

        if aggregate.label is None:
            aggregate.label = _measure_aggregate_label(aggregate, measure)

        # Inherit nonadditive property from the measure
        if measure and aggregate.nonadditive is None:
            aggregate.nonadditive = measure.nonadditive

    return Cube(measures=measures,
                aggregates=aggregates,
                dimension_links=dimension_links,
                details=details,
                **metadata)

def _measure_aggregate_label(aggregate, measure):
    function = aggregate.function
    template = IMPLICIT_AGGREGATE_LABELS.get(function, "{measure}")

    if aggregate.label is None and template:

        if measure:
            measure_label = measure.label or measure.name
        else:
            measure_label = aggregate.measure

        label = template.format(measure=measure_label)

    return label


def create_dimension(metadata, templates=None):
    """Create a dimension from a `metadata` dictionary.
    Some rules:

    * ``levels`` might contain level names as strings – names of levels to
      inherit from the template
    * ``hierarchies`` might contain hierarchies as strings – names of
      hierarchies to inherit from the template
    * all levels that are not covered by hierarchies are not included in the
      final dimension
    """

    templates = templates or {}

    if "template" in metadata:
        template_name = metadata["template"]
        try:
            template = templates[template_name]
        except KeyError:
            raise TemplateRequired(template_name)

        levels = copy.deepcopy(template.levels)

        # Dis-own the level attributes
        for level in levels:
            for attribute in level.attributes:
                attribute.dimension = None

        # Create copy of template's hierarchies, but reference newly
        # created copies of level objects
        hierarchies = []
        level_dict = dict((level.name, level) for level in levels)

        for hier in template._hierarchies.values():
            hier_levels = [level_dict[level.name] for level in hier.levels]
            hier_copy = Hierarchy(hier.name,
                                  hier_levels,
                                  label=hier.label,
                                  info=copy.deepcopy(hier.info))
            hierarchies.append(hier_copy)

        default_hierarchy_name = template.default_hierarchy_name
        label = template.label
        description = template.description
        info = template.info
        cardinality = template.cardinality
        role = template.role
        category = template.category
        nonadditive = template.nonadditive
    else:
        template = None
        levels = []
        hierarchies = []
        default_hierarchy_name = None
        label = None
        description = None
        cardinality = None
        role = None
        category = None
        info = {}
        nonadditive = None

    # Fix the metadata, but don't create default level if the template
    # provides levels.
    metadata = expand_dimension_metadata(metadata,
                                         expand_levels=not bool(levels))

    name = metadata.get("name")

    label = metadata.get("label", label)
    description = metadata.get("description") or description
    info = metadata.get("info", info)
    role = metadata.get("role", role)
    category = metadata.get("category", category)
    nonadditive = metadata.get("nonadditive", nonadditive)

    # Backward compatibility with an experimental feature
    cardinality = metadata.get("cardinality", cardinality)

    # Backward compatibility with an experimental feature:
    if not cardinality:
        info = metadata.get("info", {})
        if "high_cardinality" in info:
           cardinality = "high"

    # Levels
    # ------

    # We are guaranteed to have "levels" key from expand_dimension_metadata()

    if "levels" in metadata:
        # Assure level inheritance
        levels = []
        for level_md in metadata["levels"]:
            if isinstance(level_md, compat.string_type):
                if not template:
                    raise ModelError("Can not specify just a level name "
                                     "(%s) if there is no template for "
                                     "dimension %s" % (md, name))
                level = template.level(level_md)
            else:
                level = create_level(level_md)
                # raise NotImplementedError("Merging of levels is not yet supported")

            # Update the level's info dictionary
            if template:
                try:
                    templevel = template.level(level.name)
                except KeyError:
                    pass
                else:
                    new_info = copy.deepcopy(templevel.info)
                    new_info.update(level.info)
                    level.info = new_info

            levels.append(level)

    # Hierarchies
    # -----------
    if "hierarchies" in metadata:
        hierarchies_defined = True
        hierarchies = _create_hierarchies(metadata["hierarchies"],
                                          levels,
                                          template)
    else:
        hierarchies_defined = False
        # Keep only hierarchies which include existing levels
        level_names = set([level.name for level in levels])
        keep = []
        for hier in hierarchies:
            if any(level.name not in level_names for level in hier.levels):
                continue
            else:
                keep.append(hier)
        hierarchies = keep


    default_hierarchy_name = metadata.get("default_hierarchy_name",
                                          default_hierarchy_name)

    if not hierarchies:
        # Create single default hierarchy
        hierarchies = [Hierarchy("default", levels=levels)]

    # Recollect levels – keep only those levels that are present in
    # hierarchies. Retain the original level order
    used_levels = set()
    for hier in hierarchies:
        used_levels |= set(level.name for level in hier.levels)

    levels = [level for level in levels if level.name in used_levels]

    return Dimension(name=name,
                     levels=levels,
                     hierarchies=hierarchies,
                     default_hierarchy_name=default_hierarchy_name,
                     label=label,
                     description=description,
                     info=info,
                     cardinality=cardinality,
                     role=role,
                     category=category,
                     nonadditive=nonadditive
                    )

def _create_hierarchies(metadata, levels, template):
    """Create dimension hierarchies from `metadata` (a list of dictionaries or
    strings) and possibly inherit from `template` dimension."""

    # Convert levels do an ordered dictionary for access by name
    levels = OrderedDict((level.name, level) for level in levels)
    hierarchies = []

    # Construct hierarchies and assign actual level objects
    for md in metadata:
        if isinstance(md, compat.string_type):
            if not template:
                raise ModelError("Can not specify just a hierarchy name "
                                 "(%s) if there is no template for "
                                 "dimension %s" % (md, name))
            hier = template.hierarchy(md)
        else:
            md = dict(md)
            level_names = md.pop("levels")
            hier_levels = [levels[level] for level in level_names]
            hier = Hierarchy(levels=hier_levels, **md)

        hierarchies.append(hier)

    return hierarchies

def create_level(metadata, name=None, dimension=None):
    """Create a level object from metadata. `name` can override level name in
    the metadata."""

    metadata = dict(expand_level_metadata(metadata))

    try:
        name = name or metadata.pop("name")
    except KeyError:
        raise ModelError("No name specified in level metadata")

    attributes = attribute_list(metadata.pop("attributes"))

    # TODO: this should be depreciated
    for attribute in attributes:
        attribute.dimension = dimension

    return Level(name=name,
                 attributes=attributes,
                 **metadata)<|MERGE_RESOLUTION|>--- conflicted
+++ resolved
@@ -96,21 +96,6 @@
 
         return out
 
-<<<<<<< HEAD
-    def localize(self, translation):
-        """Localize common attributes: label and description. `trans` should
-        be a dictionary or a string. If it is just a string, then only `label`
-        will be localized."""
-
-        if isinstance(translation, basestring):
-            self.label = translation
-        else:
-            self.label = translation.get("label", self.label)
-            self.description = translation.get("description", self.description)
-
-            # TODO: deep merge?
-            self.info.update(translation.get("info", {}))
-=======
     def localized(self, context):
         """Returns a copy of the cube translated with `translation`"""
 
@@ -132,7 +117,6 @@
                 setattr(copy, attr, list_copy)
 
         return copy
->>>>>>> f67f91ac
 
 
 class Cube(ModelObject):
@@ -144,11 +128,7 @@
                  label=None, details=None, mappings=None, joins=None,
                  fact=None, key=None, description=None, browser_options=None,
                  info=None, dimension_links=None, locale=None, category=None,
-<<<<<<< HEAD
-                 store=None, datastore=None, **options):
-=======
                  datastore=None, namespace=None, **options):
->>>>>>> f67f91ac
 
         """Create a new Cube model object.
 
@@ -644,7 +624,6 @@
 
         return results
 
-<<<<<<< HEAD
     def localize(self, trans):
         super(Cube, self).localize(trans)
 
@@ -662,8 +641,6 @@
         for attrib in self.details:
             attrib.localize(attr_trans.get(attrib.name, {}))
 
-=======
->>>>>>> f67f91ac
     def localizable_dictionary(self):
         # FIXME: this needs revision/testing – it might be broken
         locale = {}
@@ -1185,26 +1162,6 @@
         return "<dimension: {name: '%s', levels: %s}>" % (self.name,
                                                           self._levels.keys())
 
-<<<<<<< HEAD
-    def localize(self, trans):
-        super(Dimension, self).localize(trans)
-
-        self.category = trans.get("category", self.category)
-
-        attr_trans = trans.get("attributes", {})
-        for attrib in self.all_attributes:
-            attrib.localize(attr_trans.get(attrib.name, {}))
-
-        level_trans = locale.get("levels", {})
-        for level in self.levels:
-            level.localize(level_trans.get(level.name, {}))
-
-        hier_trans = locale.get("hierarchies", {})
-        for hier in self.hierarchies:
-            hier.localize(hier_trans.get(hier.name, {}))
-
-=======
->>>>>>> f67f91ac
     def localizable_dictionary(self):
         locale = {}
         locale.update(get_localizable_attributes(self))
@@ -1653,26 +1610,6 @@
 
         return len(self.attributes) > 1
 
-<<<<<<< HEAD
-    def localize(self, trans):
-        super(Level, self).localize(trans)
-
-        if isinstance(locale, basestring):
-            return
-
-        attr_locales = locale.get("attributes")
-        if attr_locales:
-            logger = get_logger()
-            logger.warn("'attributes' in localization dictionary of levels "
-                        "is depreciated. Use list of `attributes` in "
-                        "localization of dimension")
-
-            for attrib in self.attributes:
-                if attrib.name in attr_locales:
-                    localize_common(attrib, attr_locales[attrib.name])
-
-=======
->>>>>>> f67f91ac
     def localizable_dictionary(self):
         locale = {}
         locale.update(get_localizable_attributes(self))
