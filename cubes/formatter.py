# -*- coding=utf -*-
from .errors import *
from StringIO import StringIO
from .model import split_aggregate_ref
from .common import collect_subclasses, decamelize, to_identifier
from collections import namedtuple

try:
    import jinja2
except ImportError:
    from .common import MissingPackage
    jinja2 = MissingPackage("jinja2", "Templating engine")

__all__ = [
            "create_formatter",
            "register_formatter",
            "TextTableFormatter",
            "SimpleDataTableFormatter",
            "SimpleHTMLTableFormatter",
<<<<<<< HEAD
            "FullHTMLTableFormatter"
=======
            "CrossTableFormatter",
            "HTMLCrossTableFormatter"
>>>>>>> 8d989d72
            ]

_formatters = {}

def register_formatter(formatter_type, factory):
    """Register formatter factory with type name `formatter_type`"""

    _formatters[formatter_type] = factory

def create_formatter(formatter_type, convert_options=False, **options):
    """Create a formatter of type `formatter_type` with initialization
    `options`.

    If `convert_values` is ``True`` then values are considered to be
    strings and are converted into their respective types as specified in
    the formatter metadata. This should be used as convenience conversion
    from web server, for example.
    """
    global _formatters

    if not _formatters:
        _formatters = collect_subclasses(Formatter, "_formatter")

    try:
        formatter_factory = _formatters[formatter_type]
    except KeyError:
        raise CubesError("unknown formatter '%s'" % formatter_type)

    if convert_options:
        options = convert_formatter_options(formatter_factory, options)

    return formatter_factory(**options)

def create_formatters(description, convert_options=False):
    """Initialize formatters from `description` dictionary where keys are
    formatter identifiers used in reports and values are formatter options
    passed to the formatter's initialization method.

    By default formatter of the same type as contents of the identifier
    string is created. You can specify formatter type in ``type`` key of
    the formatter options. For example:

    .. code-block: javascript

        {
            "csv": { "delimiter": "|" },
            "csv_no_headers": {"type":"csv", "headers": False}
        }

    Returns a dictionary with formatter identifiers as keys and formatter
    instances as values.

    Use this method to create dictionary of formatters from a configuration
    file, web server configuration, database or any other user facing
    application that does not require (or does not allow) Python to be used by
    users.
    """

    formatters = {}

    for name, options in config:
        if "type" in options:
            formatter_type = options["type"]
            options = dict(options)
            del options["type"]
        else:
            formatter_type = name

        formatter = create_formatter(name,
                                     convert_options=convert_options,
                                     **options)
        formatters[name] = formatter

    return formatters


def convert_formatter_options(formatter, options):
    """Convert options according to type specification of formatter
    parameters."""
    new_options = {}

    parameters = {}
    for parameter in formatter.parameters:
        parameters[parameter["name"]] = parameter
        if "short_name" in "parameter":
            parameters[parameter["short_name"]] = parameter

    for key, string_value in options:
        try:
            parameter = parameters[key]
        except KeyError:
            raise ArgumentError("Unknown parameter %s for formatter %s" %
                                                    (key, formatter_type))
        value_type = parameter.get("type", "string")
        value = string_to_value(string_value, parameter_type, key)
        new_options[key] = value

    return new_options

def _jinja_env():
    """Create and return cubes jinja2 environment"""
    loader = jinja2.PackageLoader('cubes', 'templates')
    env = jinja2.Environment(loader=loader)
    return env

def parse_format_arguments(formatter, args, prefix="f:"):
    """Parses dictionary of `args` for formatter"""


class Formatter(object):
    """Empty class for the time being. Currently used only for finding all
    built-in subclasses"""
    pass

class TextTableFormatter(Formatter):
    parameters = [
                {
                    "name": "measure_format",
                    "type": "string",
                    "label": "Measure format"
                },
                {
                    "name": "dimension",
                    "type": "string",
                    "label": "dimension to consider"
                },
                {
                    "name": "measures",
                    "type": "list",
                    "label": "list of measures"
                }
            ]

    mime_type = "text/plain"

    def __init__(self, measure_format=None):
        super(TextTableFormatter, self).__init__()
        self.format = measure_format or {}

    def format(self, result, dimension, measures):
        rows = []
        label_width = 0
        measure_widths = [0] * len(measures)

        for row in result.table_rows(dimension):
            display_row = []
            label_width = max(label_width, len(row.label))
            display_row.append( (row.label, '<') )
            for i, measure in enumerate(measures):
                if measure == "record_count":
                    default_fmt = "d"
                else:
                    default_fmt = ".2f"

                fmt = self.format.get(measure, default_fmt)
                text = format(row.record[measure], fmt)
                measure_widths[i] = max(measure_widths[i], len(text))
                display_row.append( (text, '>') )
            rows.append(display_row)

        widths = [label_width] + measure_widths
        stream = StringIO()

        for row in rows:
            for i, fvalue in enumerate(row):
                value = fvalue[0]
                alignment = fvalue[1]
                text = format(value, alignment + "%ds" % (widths[i]+1))
                stream.write(text)
            stream.write("\n")

        value = stream.getvalue()
        stream.close()

        return value


class SimpleDataTableFormatter(Formatter):

    parameters = [
                {
                    "name": "count_label",
                    "type": "string",
                    "label": "Label of record count column"
                },
                {
                    "name": "dimension",
                    "type": "string",
                    "label": "dimension to consider"
                },
                {
                    "name": "aggregated_measures",
                    "short_name": "measures",
                    "type": "list",
                    "label": "list of measures"
                }
            ]

    mime_type = "application/json"

    def __init__(self, count_label=None, levels=None):
        """Creates a formatter that formats result into a tabular structure.
        `count_label` is default label to be used for `record_count`
        aggregation."""

        super(SimpleDataTableFormatter, self).__init__()
        self.count_label = count_label

    def format(self, result, dimension, aggregated_measures):

        cube = result.cell.cube
        dimension = cube.dimension(dimension)
        cut = result.cell.cut_for_dimension(dimension)

        if cut:
            path = cut.path
            hierarchy = dimension.hierarchy(cut.hierarchy)
        else:
            path = []
            hierarchy = dimension.hierarchy()

        levels = hierarchy.levels_for_path(path)
        if levels:
            rows_level = hierarchy.next_level(levels[-1])
        else:
            rows_level = hierarchy.next_level(None)

        is_last = hierarchy.is_last(rows_level)

        rows = []

        for row in result.table_rows(dimension):
            rheader = { "label":row.label,
                        "key":row.key}
            # Get values for aggregated measures
            data = [row.record[m] for m in aggregated_measures]
            rows.append({"header":rheader, "data":data, "is_base": row.is_base})

        # Create column headings
        measures = [split_aggregate_ref(m) for m in aggregated_measures]
        # FIXME: we should format the measure with aggregate here

        labels = []
        for (measure, aggregation) in measures:
            if measure != "record_count":
                attr = cube.measure(measure)
                label = attr.label or attr.name
            else:
                label = self.count_label or "Count"
            labels.append(label)

        hierarchy = dimension.hierarchy()
        header = [rows_level.label or rows_level.name]
        header += labels

        data_table = {
                "header": header,
                "rows": rows
                }
        return data_table;

class TextTableFormatter(Formatter):
    parameters = [
                {
                    "name": "measure_format",
                    "type": "string",
                    "label": "Measure format"
                },
                {
                    "name": "dimension",
                    "type": "string",
                    "label": "dimension to consider"
                },
                {
                    "name": "measures",
                    "type": "list",
                    "label": "list of measures"
                }
            ]

    mime_type = "text/plain"

    def __init__(self, measure_format=None):
        super(TextTableFormatter, self).__init__()
        self.format = measure_format or {}

    def format(self, result, dimension, measures):
        cube = result.cube
        dimension = cube.dimension(dimension)

        if not result.has_dimension(dimension):
            raise CubesError("Result was not drilled down by dimension "
                             "'%s'" % str(dimension))

        raise NotImplementedError
        table_formatter = SimpleDataTableFormatter()

CrossTable = namedtuple("CrossTable", ["columns", "rows", "data"])

class CrossTableFormatter(Formatter):
    parameters = [
                {
                    "name": "measures_as",
                    "type": "string",
                    "label": "Localtion of measures. Can be columns, rows or "
                             "cells",
                    "scope": "formatter",
                },
                {
                    "name": "count_label",
                    "type": "string",
                    "label": "Label to be used for record_count measure",
                    "scopr": "formatter"
                },
                {
                    "name": "onrows",
                    "type": "attributes",
                    "label": "List of dimension attributes to be put on rows"
                },
                {
                    "name": "oncolumns",
                    "type": "attributes",
                    "label": "List of attributes to be put on columns"
                },
                {
                    "name": "measures",
                    "short_name": "measures",
                    "type": "list",
                    "label": "list of aggregated measures"
                }
            ]

    mime_type = "application/json"

    def __init__(self, measures_as=None, measure_labels=None,
            aggregation_labels=None, measure_label_format=None,
            count_label=None):
        """Creates a cross-table formatter.

        Arguments:

        * `measures_as` – specify how to put measures in the table. Might be
          one of ``rows``, ``columns`` or ``cells`` (default).
        * `measure_labels` – dictionary of labels to be used for measures
        * `aggregation_labels` – dictionary of labels of aggregations, used
          for default measure labeling
        * `measure_label_format` – format string for measure label, default is
          ``{measure} ({aggregation})``
        * `record_count_label` – label to be used for record count. Overrides
          default setting

        If measures are put on rows or columns, then respective row or column
        is added per measure. The data contains single measure values.

        If measures are put in the table as cells, then the data contains
        tuples of measures in the order as specified in the `measures`
        argument of `format()` method.

        If no `measure_labels` is provided or no key for a measure is found in
        the dictionary, then the label is constructect with form: "Measure
        (aggregation)", for example: "Amount (sum)".

        If `aggregation_labels` is provided, then it is used to give measure
        aggregation label.
        """
        super(CrossTableFormatter, self).__init__()

        self.measures_as = measures_as
        self.measure_labels = measure_labels or {}
        self.aggregation_labels = aggregation_labels or {}
        self.measure_label_format = measure_label_format or "{measure} ({aggregation})"
        self.count_label = count_label

    def format(self, result, onrows=None, oncolumns=None, measures=None,
               measures_as=None):
        """
        Creates a cross table from a drilldown (might be any list of records).
        `onrows` contains list of attribute names to be placed at rows and
        `oncolumns` contains list of attribute names to be placet at columns.
        `measures` is a list of measures to be put into cells. If measures are not
        specified, then only ``record_count`` is used.

        Returns a named tuble with attributes:

        * `columns` - labels of columns. The tuples correspond to values of
          attributes in `oncolumns`.
        * `rows` - labels of rows as list of tuples. The tuples correspond to
          values of attributes in `onrows`.
        * `data` - list of measure data per row. Each row is a list of measure
          tuples.

        """

        # Use formatter's default, if set
        measures_as = measures_as or self.measures_as
        cube = result.cell.cube

        matrix = {}
        row_hdrs = []
        column_hdrs = []

        measures = measures or ["record_count"]

        measure_labels = []
        for agg_measure in measures:
            if agg_measure != "record_count":
                # Try to get label from measure_labels
                label = self.measure_labels.get(agg_measure)

                # Construct a label if not provided
                if not label:
                    name, agg = split_aggregate_ref(agg_measure)
                    measure = cube.measure(name)

                    agg_label = self.aggregation_labels.get(agg, agg)
                    m_label = measure.label or measure.name

                    args = {"measure":m_label, "aggregation":agg_label}
                    label = self.measure_label_format.format(**args)
            else:
                measure = cube.measure("record_count")
                label = self.count_label or measure.label or str(measure)

            measure_labels.append(label)

        if measures_as is None or measures_as == "cells":
            for record in result.cells:
                # Get table coordinates
                hrow = tuple(record[f] for f in onrows)
                hcol = tuple(record[f] for f in oncolumns)

                if not hrow in row_hdrs:
                    row_hdrs.append(hrow)
                if not hcol in column_hdrs:
                    column_hdrs.append(hcol)

                matrix[(hrow, hcol)] = tuple(record[m] for m in measures)

        else:
            for record in result.cells:
                # Get table coordinates
                base_hrow = [record[f] for f in onrows]
                base_hcol = [record[f] for f in oncolumns]

                for i, measure in enumerate(measures):
                    measure_label = measure_labels[i]
                    if measures_as == "rows":
                        hrow = tuple(base_hrow + [measure_label])
                        hcol = tuple(base_hcol)
                    elif measures_as == "columns":
                        hrow = tuple(base_hrow)
                        hcol = tuple(base_hcol + [measure_label])

                    if not hrow in row_hdrs:
                        row_hdrs.append(hrow)
                    if not hcol in column_hdrs:
                        column_hdrs.append(hcol)

                    matrix[(hrow, hcol)] = record[measure]

        data = []

        for hrow in row_hdrs:
            row = [matrix.get((hrow, hcol)) for hcol in column_hdrs]
            data.append(row)

        return CrossTable(column_hdrs, row_hdrs, data)

class HTMLCrossTableFormatter(CrossTableFormatter):
    parameters = [
                {
                    "name": "measures_as",
                    "type": "string",
                    "label": "Localtion of measures. Can be columns, rows or "
                             "cells",
                    "scope": "formatter",
                },
                {
                    "name": "count_label",
                    "type": "string",
                    "label": "Label to be used for record_count measure",
                    "scopr": "formatter"
                },
                {
                    "name": "onrows",
                    "type": "attributes",
                    "label": "List of dimension attributes to be put on rows"
                },
                {
                    "name": "oncolumns",
                    "type": "attributes",
                    "label": "List of attributes to be put on columns"
                },
                {
                    "name": "measures",
                    "short_name": "measures",
                    "type": "list",
                    "label": "list of aggregated measures"
                },
                {
                    "name": "table_style",
                    "description": "CSS style for the table"
                }
            ]
    mime_type = "text/html"

    def __init__(self, measures_as=None, measure_labels=None,
            aggregation_labels=None, measure_label_format=None,
            count_label=None, table_style=None):
        """Create a simple HTML table formatter. See `CrossTableFormatter` for
        information about arguments."""

        if measures_as not in ["columns", "rows"]:
            raise ArgumentError("measures_as sohuld be either 'columns' "
                                "or 'rows', is %s" % measures_as)

        super(HTMLCrossTableFormatter, self).__init__(measures_as=measures_as,
                                                measure_labels=measure_labels,
                                                aggregation_labels=aggregation_labels,
                                                measure_label_format=measure_label_format,
                                                count_label=count_label)

        self.env = _jinja_env()
        self.template = self.env.get_template("cross_table.html")
        self.table_style = table_style

    def format(self, result, onrows=None, oncolumns=None, measures=None):

        table = super(HTMLCrossTableFormatter, self).format(result,
                                                        onrows=onrows,
                                                        oncolumns=oncolumns,
                                                        measures=measures)
        output = self.template.render(table=table,
                                      table_style=self.table_style)
        return output


class SimpleHTMLTableFormatter(Formatter):

    parameters = [
                {
                    "name": "count_label",
                    "type": "string",
                    "label": "Label of record count column"
                },
                {
                    "name": "dimension",
                    "type": "string",
                    "label": "dimension to consider"
                },
                {
                    "name": "aggregated_measures",
                    "short_name": "measures",
                    "type": "list",
                    "label": "list of measures"
                }
            ]

    mime_type = "text/html"

    def __init__(self, count_label=None, create_links=True,
                 table_style=None):
        """Create a simple HTML table formatter"""

        super(SimpleHTMLTableFormatter, self).__init__()

        self.env = _jinja_env()
        self.formatter = SimpleDataTableFormatter(count_label)
        self.template = self.env.get_template("simple_table.html")
        self.create_links = create_links
        self.table_style = table_style

    def format(self, result, dimension, aggregated_measures):
        cube = result.cell.cube
        dimension = cube.dimension(dimension)
        cut = result.cell.cut_for_dimension(dimension)

        if cut:
            path = cut.path
            hierarchy = dimension.hierarchy(cut.hierarchy)
        else:
            path = []
            hierarchy = dimension.hierarchy()

        is_last = len(path)+1 >= len(hierarchy)

        table = self.formatter.format(result, dimension, aggregated_measures)

        output = self.template.render(cell=result.cell,
                                      dimension=dimension,
                                      table=table,
                                      create_links=self.create_links,
                                      table_style=self.table_style,
                                      is_last=is_last)
        return output
    
class FullHTMLTableFormatter(Formatter):

    
    mime_type = "text/html"

    def __init__(self, count_label=None,table_style=None):
        """Create a simple HTML table formatter"""

        super(FullHTMLTableFormatter, self).__init__()

        self.env = _jinja_env()
        self.template = self.env.get_template("full_table.html")
        self.table_style = table_style

    def format(self, result, onrows, oncolumns, aggregated_measures):

        table = result.cross_table(onrows, oncolumns, aggregated_measures, True)

        output = self.template.render(table=table,table_style=self.table_style)
        return output

class RickshawSeriesFormatter(Formatter):
    """Presenter for series to be used in Rickshaw JavaScript charting
    library.

    Library URL: http://code.shutterstock.com/rickshaw/"""

    def format(self, result, aggregated_measure):
        data = []
        for x, row in enumerate(result):
            data.append({"x":x, "y":row[aggregated_measure]})
        return data

_default_ricshaw_palette = ["mediumorchid", "steelblue", "turquoise",
                            "mediumseagreen", "gold", "orange", "tomato"]

class RickshawMultiSeriesFormatter(Formatter):
    """Presenter for series to be used in Rickshaw JavaScript charting
    library.

    Library URL: http://code.shutterstock.com/rickshaw/"""

    def format(self, result, series_dimension, values_dimension,
                aggregated_measure,
                color_map=None, color_palette=None):
        """Provide multiple series. Result is expected to be ordered.

        Arguments:
            * `result` – AggregationResult object
            * `series_dimension` – dimension used for split to series
            * `value_dimension` – dimension used to get values
            * `aggregated_measure` – measure attribute to be plotted
            * `color_map` – The dictionary is a map between dimension keys and
              colors, the map keys should be strings.
            * `color_palette` – List of colors that will be cycled for each
              series.

        Note: you should use either color_map or color_palette, not both.
        """

        if color_map and color_palette:
            raise CubesError("Use either color_map or color_palette, not both")

        color_map = color_map or {}
        color_palette = color_palette or _default_ricshaw_palette

        cube = result.cell.cube
        series_dimension = cube.dimension(series_dimension)
        values_dimension = cube.dimension(values_dimension)
        try:
            series_level = result.levels[str(series_dimension)][-1]
        except KeyError:
            raise CubesError("Result was not drilled down by dimension '%s'" \
                                % str(series_dimension))
        try:
            values_level = result.levels[str(values_dimension)][-1]
        except KeyError:
            raise CubesError("Result was not drilled down by dimension '%s'" \
                                % str(values_dimension))
        series = []
        rows = [series_level.key.ref(), series_level.label_attribute.ref()]
        columns = [values_level.key.ref(), values_level.label_attribute.ref()]

        cross_table = result.cross_table(onrows=rows, oncolumns=columns,
                                         measures = [aggregated_measure])

        color_index = 0

        for head, row in zip(cross_table.rows, cross_table.data):
            data = []
            for x, value in enumerate(row):
                data.append({"x":x, "y":value[0]})

            # Series label is in row heading at index 1
            series_dict = {
                            "data": data,
                            "name": head[1]
                          }
            # Use dimension key for color
            if color_map:
                series_dict["color"] = color_map.get(str(head[0]))
            elif color_palette:
                color_index = (color_index + 1) % len(color_palette)
                series_dict["color"] = color_palette[color_index]

            series.append(series_dict)

        return series
<|MERGE_RESOLUTION|>--- conflicted
+++ resolved
@@ -17,12 +17,8 @@
             "TextTableFormatter",
             "SimpleDataTableFormatter",
             "SimpleHTMLTableFormatter",
-<<<<<<< HEAD
-            "FullHTMLTableFormatter"
-=======
             "CrossTableFormatter",
             "HTMLCrossTableFormatter"
->>>>>>> 8d989d72
             ]
 
 _formatters = {}
@@ -617,27 +613,6 @@
                                       create_links=self.create_links,
                                       table_style=self.table_style,
                                       is_last=is_last)
-        return output
-    
-class FullHTMLTableFormatter(Formatter):
-
-    
-    mime_type = "text/html"
-
-    def __init__(self, count_label=None,table_style=None):
-        """Create a simple HTML table formatter"""
-
-        super(FullHTMLTableFormatter, self).__init__()
-
-        self.env = _jinja_env()
-        self.template = self.env.get_template("full_table.html")
-        self.table_style = table_style
-
-    def format(self, result, onrows, oncolumns, aggregated_measures):
-
-        table = result.cross_table(onrows, oncolumns, aggregated_measures, True)
-
-        output = self.template.render(table=table,table_style=self.table_style)
         return output
 
 class RickshawSeriesFormatter(Formatter):
