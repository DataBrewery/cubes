# Package imports
import json
import cubes
import logging

# Werkzeug - soft dependency
try:
    from werkzeug.routing import Map, Rule
    from werkzeug.wrappers import Request
    from werkzeug.wsgi import ClosingIterator
    from werkzeug.exceptions import HTTPException, NotFound
    from werkzeug.wrappers import Response
    import werkzeug.serving
except:
<<<<<<< HEAD
    from cubes.util import MissingPackage
=======
    from cubes.common import MissingPackage
>>>>>>> ab1bf3c3
    _missing = MissingPackage("werkzeug", "Slicer server")
    Map = Rule = Request = ClosingIterator = HTTPException = _missing
    NotFound = Response = werkzeug = _missing

<<<<<<< HEAD
=======
from cubes.util import create_slicer_context

>>>>>>> ab1bf3c3
import common
# Local imports
import controllers
from utils import local_manager
<<<<<<< HEAD
=======

# TODO: this deserves Flask!
>>>>>>> ab1bf3c3

rules = Map([
    Rule('/', endpoint = (controllers.ApplicationController, 'index')),
    Rule('/version', 
                        endpoint = (controllers.ApplicationController, 'version')),
    Rule('/locales', 
                        endpoint = (controllers.ApplicationController, 'locales')),
    Rule('/model', 
                        endpoint = (controllers.ModelController, 'show')),
    Rule('/model/dimension/<string:name>',
                        endpoint = (controllers.ModelController, 'dimension')),
    Rule('/model/cube',
                        endpoint = (controllers.ModelController, 'get_default_cube')),
    Rule('/model/cube/<string:name>',
                        endpoint = (controllers.ModelController, 'get_cube')),
    Rule('/model/dimension/<string:name>/levels', 
                        endpoint = (controllers.ModelController, 'dimension_levels')),
    Rule('/model/dimension/<string:name>/level_names', 
                        endpoint = (controllers.ModelController, 'dimension_level_names')),
    Rule('/cube/<string:cube>/aggregate', 
                        endpoint = (controllers.CubesController, 'aggregate')),
    Rule('/cube/<string:cube>/facts', 
                        endpoint = (controllers.CubesController, 'facts')),
    Rule('/cube/<string:cube>/fact/<string:id>', 
                        endpoint = (controllers.CubesController, 'fact')),
    Rule('/cube/<string:cube>/dimension/<string:dimension>', 
                        endpoint = (controllers.CubesController, 'values')),
    Rule('/cube/<string:cube>/report', methods = ['POST'],
                        endpoint = (controllers.CubesController, 'report')),
    Rule('/cube/<string:cube>/details',
                        endpoint = (controllers.CubesController, 'details')),
    Rule('/cube/<string:cube>/search',
                        endpoint = (controllers.SearchController, 'search')),

    # Use default cube (specified in config as: [model] cube = ... )
    Rule('/aggregate', 
                        endpoint = (controllers.CubesController, 'aggregate')),
    Rule('/facts', 
                        endpoint = (controllers.CubesController, 'facts')),
    Rule('/fact/<string:id>', 
                        endpoint = (controllers.CubesController, 'fact')),
    Rule('/dimension/<string:dimension>', 
                        endpoint = (controllers.CubesController, 'values')),
    Rule('/report', methods = ['POST'],
                        endpoint = (controllers.CubesController, 'report')),
    Rule('/details', 
                        endpoint = (controllers.CubesController, 'details')),
    Rule('/search',
                        endpoint = (controllers.SearchController, 'search'))
])

class Slicer(object):

    def __init__(self, config = None):
        """Create a WSGI server for providing OLAP web service. You might provide ``config``
        as ``ConfigParser`` object.
        """
        
        self.config = config

        #
        # Configure logger
        #

        self.logger = cubes.common.get_logger()
        if self.config.has_option("server", "log"):
            formatter = logging.Formatter(fmt='%(asctime)s %(levelname)s %(message)s')
            handler = logging.FileHandler(self.config.get("server", "log"))
            handler.setFormatter(formatter)
            self.logger.addHandler(handler)
            
        if self.config.has_option("server", "log_level"):
            level_str = self.config.get("server", "log_level").lower()
            levels = {  "info": logging.INFO, 
                        "debug": logging.DEBUG, 
                        "warn":logging.WARN,
                        "error": logging.ERROR}
            if level_str not in levels:
                self.logger.warn("Unknown logging level '%s', keeping default" % level_str)
            else:
                self.logger.setLevel(levels[level_str])

        self.logger.debug("loading model")
    
<<<<<<< HEAD
        #
        # Load model
        #
        
        model_path = config.get("model", "path")
        try:
            self.model = cubes.load_model(model_path)
        except:
            if not model_path:
                model_path = 'unknown path'
            raise common.ServerError("Unable to load model from %s" % model_path)

        self.model_localizations = {}

        if config.has_option("model", "locales"):
            self.locales = config.get("model", "locales").split(",")
            self.logger.info("model locales: %s" % self.locales)
        elif self.model.locale:
            self.locales = [self.model.locale]
        else:
            self.locales = []
            
        if config.has_option("server","backend"):
            backend = config.get("server","backend")
        else:
            backend = "cubes.backends.sql.browser"
            
        self.create_workspace(backend, config)

    def create_workspace(self, backend_name, config):
        """Finds the backend object and creates a workspace.

        The backend should be a module with variables:
        
        * `config_section` - name of section where backend configuration is 
          found. This is optional and if does not exist or is ``None`` then
          ``[backend]`` section is used.
          
        The backend should provide a method `create_workspace(model, config)`
        which returns an initialized workspace object.

        The workspace object should implement `browser_for_cube(cube)`.
        """

        # FIXME: simplify this process

        path = backend_name.split(".")
        
        try:
            self.backend = globals()[path[0]]
            for current in path[1:]:
                self.backend = self.backend.__dict__[current]
        except KeyError:
            raise Exception("Unable to find backend module %s" % backend_name)

        self.logger.info("using backend '%s'" % backend_name)
            
        try:
            section = self.backend.config_section
        except:
            section = None
        
        section = section or "backend"
        
        if config.has_section(section):
            config_dict = dict(config.items(section))
        else:
            config_dict = {}
        
        self.workspace = self.backend.create_workspace(self.model, config_dict)
            
=======
        context = create_slicer_context(config)
        self.model = context["model"]
        self.locales = context["locales"]
        self.backend = context["backend"]
        
        self.model_localizations = {}

        if self.locales is None:
            if self.model.locale:
                self.locales = [self.model.locale]
            else:
                self.locales = []
            
        ##
        # Create workspace
        ##
                    
        self.logger.info("using backend '%s'" % context["backend_name"])
            
        self.workspace = self.backend.create_workspace(self.model,
                                                       context["backend_config"])
            
>>>>>>> ab1bf3c3
    def __call__(self, environ, start_response):
        request = Request(environ)
        urls = rules.bind_to_environ(environ)
        
        try:
            endpoint, params = urls.match()

            (controller_class, action) = endpoint
            controller = controller_class(self, self.config)

            response = self.dispatch(controller, action, request, params)
        except HTTPException, e:
            response = e

        return ClosingIterator(response(environ, start_response),
                               [local_manager.cleanup])
        
    def dispatch(self, controller, action_name, request, params):

        controller.request = request
        controller.args = request.args
        controller.params = params

        action = getattr(controller, action_name)

        controller.initialize()

        response = None
        try:
            response = action()
            response.headers.add("Access-Control-Allow-Origin", "*")
        finally:
            controller.finalize()

        return response

    def error(self, message, exception):
        string = json.dumps({"error": {"message": message, "reason": str(exception)}})
        return Response(string, mimetype='application/json')
        
def run_server(config):
    """Run OLAP server with configuration specified in `config`"""
    if config.has_option("server", "host"):
        host = config.get("server", "host")
    else: 
        host = "localhost"

    if config.has_option("server", "port"):
        port = config.getint("server", "port")
    else:
        port = 5000

    if config.has_option("server", "reload"):
        use_reloader = config.getboolean("server", "reload")
    else:
        use_reloader = False

    application = Slicer(config)
    werkzeug.serving.run_simple(host, port, application, use_reloader = use_reloader)
<|MERGE_RESOLUTION|>--- conflicted
+++ resolved
@@ -12,29 +12,19 @@
     from werkzeug.wrappers import Response
     import werkzeug.serving
 except:
-<<<<<<< HEAD
-    from cubes.util import MissingPackage
-=======
     from cubes.common import MissingPackage
->>>>>>> ab1bf3c3
     _missing = MissingPackage("werkzeug", "Slicer server")
     Map = Rule = Request = ClosingIterator = HTTPException = _missing
     NotFound = Response = werkzeug = _missing
 
-<<<<<<< HEAD
-=======
 from cubes.util import create_slicer_context
 
->>>>>>> ab1bf3c3
 import common
 # Local imports
 import controllers
 from utils import local_manager
-<<<<<<< HEAD
-=======
 
 # TODO: this deserves Flask!
->>>>>>> ab1bf3c3
 
 rules = Map([
     Rule('/', endpoint = (controllers.ApplicationController, 'index')),
@@ -119,79 +109,6 @@
 
         self.logger.debug("loading model")
     
-<<<<<<< HEAD
-        #
-        # Load model
-        #
-        
-        model_path = config.get("model", "path")
-        try:
-            self.model = cubes.load_model(model_path)
-        except:
-            if not model_path:
-                model_path = 'unknown path'
-            raise common.ServerError("Unable to load model from %s" % model_path)
-
-        self.model_localizations = {}
-
-        if config.has_option("model", "locales"):
-            self.locales = config.get("model", "locales").split(",")
-            self.logger.info("model locales: %s" % self.locales)
-        elif self.model.locale:
-            self.locales = [self.model.locale]
-        else:
-            self.locales = []
-            
-        if config.has_option("server","backend"):
-            backend = config.get("server","backend")
-        else:
-            backend = "cubes.backends.sql.browser"
-            
-        self.create_workspace(backend, config)
-
-    def create_workspace(self, backend_name, config):
-        """Finds the backend object and creates a workspace.
-
-        The backend should be a module with variables:
-        
-        * `config_section` - name of section where backend configuration is 
-          found. This is optional and if does not exist or is ``None`` then
-          ``[backend]`` section is used.
-          
-        The backend should provide a method `create_workspace(model, config)`
-        which returns an initialized workspace object.
-
-        The workspace object should implement `browser_for_cube(cube)`.
-        """
-
-        # FIXME: simplify this process
-
-        path = backend_name.split(".")
-        
-        try:
-            self.backend = globals()[path[0]]
-            for current in path[1:]:
-                self.backend = self.backend.__dict__[current]
-        except KeyError:
-            raise Exception("Unable to find backend module %s" % backend_name)
-
-        self.logger.info("using backend '%s'" % backend_name)
-            
-        try:
-            section = self.backend.config_section
-        except:
-            section = None
-        
-        section = section or "backend"
-        
-        if config.has_section(section):
-            config_dict = dict(config.items(section))
-        else:
-            config_dict = {}
-        
-        self.workspace = self.backend.create_workspace(self.model, config_dict)
-            
-=======
         context = create_slicer_context(config)
         self.model = context["model"]
         self.locales = context["locales"]
@@ -214,7 +131,6 @@
         self.workspace = self.backend.create_workspace(self.model,
                                                        context["backend_config"])
             
->>>>>>> ab1bf3c3
     def __call__(self, environ, start_response):
         request = Request(environ)
         urls = rules.bind_to_environ(environ)
