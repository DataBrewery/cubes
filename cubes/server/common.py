"""Common objects for slicer server"""

try:
    from werkzeug.exceptions import HTTPException
except:
    # No need to bind objects here to dependency-sink, as the user
    # will be notified when he tries to use Slicer or run_server about
    # the missing package
    HTTPException = object

import json
import os.path
import decimal
import datetime

TEMPLATE_PATH = os.path.join(os.path.dirname(__file__), 'templates')

<<<<<<< HEAD
VERSION = "0.7"
=======
>>>>>>> ab1bf3c3
API_VERSION = "1"

class ServerError(HTTPException):
    code = 500
    error_type = "default"
    def __init__(self, message = None, exception = None):
        super(ServerError, self).__init__()
        self.message = message
        self.exception = exception
        self.details = {}

    def get_body(self, environ):
        error = {
            "message": self.message,
            "type": self.__class__.error_type
        }

        if self.exception:
            error["reason"] = str(self.exception)

        if self.details:
            error.update(self.details)
        
        string = json.dumps({"error": error},indent = 4)
        return string

    def get_headers(self, environ):
        """Get a list of headers."""
        return [('Content-Type', 'application/json')]

class RequestError(ServerError):
    error_type = "request"
    code = 400

class NotFoundError(ServerError):
    code = 404
    error_type = "not_found"
    def __init__(self, obj, objtype = None, message = None):
        super(NotFoundError, self).__init__(message)
        self.details = {
            "object": obj,
        }
        if not message:
            self.message = "Object '%s' of type '%s' was not found" % (obj, objtype)
        if type:
            self.details["object_type"] = objtype

class AggregationError(ServerError):
    code = 400

class SlicerJSONEncoder(json.JSONEncoder):
    def __init__(self, *args, **kwargs):
        """Creates a JSON encoder that will convert some data values and also allows
        iterables to be used in the object graph.

        :Attributes:
        * `iterator_limit` - limits number of objects to be fetched from iterator. Default: 1000.
        """

        super(SlicerJSONEncoder, self).__init__(*args, **kwargs)

        self.iterator_limit = 1000

    def default(self, o):
        if type(o) == decimal.Decimal:
            return float(o)
        if type(o) == datetime.date or type(o) == datetime.datetime:
            return o.isoformat()
        if hasattr(o, "to_dict") and callable(getattr(o, "to_dict")):
            return o.to_dict()
        else:
            array = None
            try:
                # If it is an iterator, then try to construct array and limit number of objects
                iterator = iter(o)
                count = self.iterator_limit
                array = []
                for obj in iterator:
                    array.append(obj)
                    count -= 1
                    if count <= 0:
                        break
            except TypeError as e:
                # not iterable
                pass

            if array is not None:
                return array
            else:
                return json.JSONEncoder.default(self, o)<|MERGE_RESOLUTION|>--- conflicted
+++ resolved
@@ -15,10 +15,6 @@
 
 TEMPLATE_PATH = os.path.join(os.path.dirname(__file__), 'templates')
 
-<<<<<<< HEAD
-VERSION = "0.7"
-=======
->>>>>>> ab1bf3c3
 API_VERSION = "1"
 
 class ServerError(HTTPException):
