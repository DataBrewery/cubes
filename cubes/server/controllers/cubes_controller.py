--- conflicted
+++ resolved
@@ -1,11 +1,7 @@
 try:
     from werkzeug.wrappers import Response
 except:
-<<<<<<< HEAD
-    from cubes.util import MissingPackage
-=======
     from cubes.common import MissingPackage
->>>>>>> ab1bf3c3
     Response = MissingPackage("werkzeug", "Slicer server")
 
 import application_controller
