--- conflicted
+++ resolved
@@ -7,11 +7,7 @@
     local_manager = LocalManager([local])
 
 except:
-<<<<<<< HEAD
-    from cubes.util import MissingPackage
-=======
     from cubes.common import MissingPackage
->>>>>>> ab1bf3c3
     _missing = MissingPackage("werkzeug", "Slicer server")
     Local = LocalManager = _missing
     Map = Rule = _missing
