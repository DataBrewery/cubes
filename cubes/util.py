"""Utility functions for computing combinations of dimensions and hierarchy levels"""

import itertools
import sys
from .model import load_model

__all__ = [
    "create_workspace",
    "create_slicer_context",
    "get_backend",
    "create_workspace",

    "localize_common",
    "localize_attributes",
    "get_localizable_attributes"
]

DEFAULT_BACKEND = "cubes.backends.sql.browser"

def node_level_points(node):
    """Get all level points within given node. Node is described as tuple: (object, levels)
    where levels is a list or a tuple"""
    
    levels = []
    points = []
    for level in node[1]:
        levels.append(level)
        points.append( (node, tuple(levels)))
        
    return points

def combine_node_levels(nodes):
    """Get all possible combinations between each level from each node. It is a cartesian
    product of first node levels and all combinations of the rest of the levels"""

    if not nodes:
        raise Exception("List of nodes is empty")
    if len(nodes) == 1:
        current_node = nodes[0]
        points = node_level_points(current_node)

        # Combos is a list of one-item lists:
        # combo = (item) => ( ( (name, (level,...)), (plevel, ...)) )
        # item = (node, plevels) => ( (name, (level,...)), (plevel, ...))
        # node = (name, levels) => (name, (level,...))
        # levels = (level)
        
        combos = []
        for point in points:
            combos.append( (point, ) )

        return combos
    else:
        current_node = nodes[0]
        current_name = current_node[0]
        other_nodes = nodes[1:]

        current_points = node_level_points(current_node) # LIST OF POINTS
        other_points = combine_node_levels(other_nodes) # LIST OF POINTS ???

        
        combos = []

        for combo in itertools.product(current_points, other_points):
            res = (combo[0], ) + combo[1]
            combos.append(res)
        
        return list(combos)

def combine_nodes(all_nodes, required_nodes = []):
    """Create all combinations of nodes, if required_nodes are specified, make them present in each
    combination."""
    
    other_nodes = []

    if not all_nodes:
        return []

    if not required_nodes:
        required_nodes = []

    for node in all_nodes:
        if node not in required_nodes:
            other_nodes.append(node)
    
    all_combinations = []

    if required_nodes:
        all_combinations += combine_node_levels(required_nodes)
    
    if other_nodes:
        for i in range(1, len(other_nodes) + 1):
            combo_nodes = itertools.combinations(other_nodes, i)
            for combo in combo_nodes:
                out = combine_node_levels(required_nodes + list(combo))
                all_combinations += out

    return all_combinations
    
# FIXME: move this to Cube as Cube.all_cuboids(requred = [])
def all_cuboids(dimensions, required = []):
    """Create cuboids for all possible combinations of dimensions for each levels in hierarchical
    order.
    
    Returns list of dimension selectors. Each dimension selector is a list of tuples where first element
    is a dimension and second element is list of levels. Order of selectors and also dimensions within
    selector is undefined.

    *Example 1*:

    If there are no hierarchies (dimensions are flat), then this method returns all combinations of all
    dimensions. If there are dimensions A, B, C with single level a, b, c, respectivelly, the output
    will be:
    
    Output::
    
        (A, (a)) 
        (B, (b)) 
        (C, (c)) 
        (A, (a)), (B, (b))
        (A, (a)), (C, (c))
        (B, (b)), (C, (c))
        (A, (a)), (B, (b)), (C, (c))

    *Example 2*:
    
    Take dimensions from example 1 and add requirement for dimension A (might be date usually). then
    the youtput will contain dimension A in each returned tuple. Tuples without dimension A will
    be ommited.

    Output::
    
        (A, (a)) 
        (A, (a)), (B, (b))
        (A, (a)), (C, (c))
        (A, (a)), (B, (b)), (C, (c))

    *Example 3*:
    
    If there are multiple hierarchies, then all levels are combined. Say we have D with d1, d2, B with 
    b1, b2, and C with c. D (as date) is required:
    
    Output::
    
        (D, (d1))
        (D, (d1, d2))
        (D, (d1)),     (B, (b1))
        (D, (d1, d2)), (B, (b1))
        (D, (d1)),     (B, (b1, b2))
        (D, (d1, d2)), (B, (b1, b2))
        (D, (d1)),     (B, (b1)),     (C, (c))
        (D, (d1, d2)), (B, (b1)),     (C, (c))
        (D, (d1)),     (B, (b1, b2)), (C, (c))
        (D, (d1, d2)), (B, (b1, b2)), (C, (c))
        
    """
    
    all_nodes = []
    required_nodes = []
    
    for dim in required:
        if dim not in dimensions:
            raise AttributeError("Required dimension '%s' does not exist in list of computed "\
                                 "dimensions" % dim.name)
        required_nodes.append( (dim, dim.default_hierarchy.levels) )



    for dim in dimensions:
        all_nodes.append( (dim, dim.default_hierarchy.levels) )

    combos = combine_nodes(all_nodes, required_nodes)

    result = []
    for combo in combos:
        new_selector = []
        for selector in combo:
            dim = selector[0][0]
            levels = selector[1]
            new_selector.append( (dim, levels) )
        result.append(new_selector)
            
    return result

def expand_dictionary(record, separator = '.'):
    """Return expanded dictionary: treat keys are paths separated by `separator`, create
    sub-dictionaries as necessary"""
    result = {}
    for key, value in record.items():
        current = result
        path = key.split(separator)
        for part in path[:-1]:
            if part not in current:
                current[part] = {}
            current = current[part]
        current[path[-1]] = value
    return result

def localize_common(obj, trans):
    """Localize common attributes: label and description"""
    if "label" in trans:
        obj.label = trans["label"]
    if "description" in trans:
        obj.description = trans["description"]

def localize_attributes(attribs, translations):
    """Localize list of attributes. `translations` should be a dictionary with keys as
    attribute names, values are dictionaries with localizable attribute metadata, such as
    ``label`` or ``description``."""
    for (name, atrans) in translations.items():
        attrib = attribs[name]
        localize_common(attrib, atrans)

def get_localizable_attributes(obj):
    """Returns a dictionary with localizable attributes of `obj`."""

    # FIXME: use some kind of class attribute to get list of localizable attributes

    locale = {}
    try:
        if obj.label:
            locale["label"] = obj.label
    except:
        pass
            
    try:
        if obj.description:
                locale["description"] = obj.description
    except:
        pass
    return locale

<<<<<<< HEAD
class MissingPackage(object):
    """Bogus class to handle missing optional packages - packages that are not necessarily required
    for Cubes, but are needed for certain features."""
    
    def __init__(self, package, feature = None, source = None, comment = None):
        self.package = package
        self.feature = feature
        self.source = source
        self.comment = comment

    def __call__(self, *args, **kwargs):
        self._fail()
        
    def __getattr__(self, name):
        self._fail()
    
    def _fail(self):
        if self.feature:
            use = " to be able to use: %s" % self.feature
        else:
            use = ""
            
        if self.source:
            source = " from %s" % self.source
        else:
            source = ""
            
        if self.comment:
            comment = ". %s" % self.comment
        else:
            comment = ""

        raise Exception("Optional package '%s' is not installed. Please install the package%s%s%s" % 
                            (self.package, source, use, comment))
=======
def create_slicer_context(config):
    """
    Create a context for slicer tool commands. This method is meant to be
    used not only by the slicer server, but can be reaused by any slicer
    command that requires similar context as the server. For example:
    validation of model against database, schema creation various helpers...

    Returns a dictionary with keys:

    * `model` - loaded model
    * `locales` - list of model locales
    * `backend_name` - backend name
    * `backend` - backend module
    * `backend_config` - backend configuration dictionary
    """

    context = {}

    model_path = config.get("model", "path")
    try:
        model = load_model(model_path)
    except Exception as e:
        if not model_path:
            model_path = 'unknown path'
        raise Exception("Unable to load model from %s, reason: %s" % (model_path, e))

    context["model"] = model

    #
    # Locales
    # 

    if config.has_option("model", "locales"):
        context["locales"] = config.get("model", "locales").split(",")
    elif model.locale:
        context["locales"] = [model.locale]
    else:
        context["locales"] = []

    #
    # Backend
    # 

    if config.has_option("server","backend"):
        backend_name = config.get("server","backend")
    else:
        backend_name = DEFAULT_BACKEND

    backend = get_backend(backend_name)

    if hasattr(backend, 'config_section'):
        section = backend.config_section
    else:
        section = None

    section = section or "backend"

    context["backend_name"] = backend_name
    context["backend"] = backend

    try:
        section = backend.config_section
    except:
        section = None

    section = section or "backend"

    if config.has_section(section):
        config_dict = dict(config.items(section))
    else:
        config_dict = {}

    context["backend_config"] = config_dict

    return context


def get_backend(backend_name):
    """Finds the backend with name `backend_name`. First try to find backend
    relative to the cubes.backends.* then search full path.
    """
    backend = sys.modules.get("cubes.backends."+backend_name)

    if not backend:
        # Then try to find a module with full module path name
        try:
            backend = sys.modules[backend_name]
        except KeyError as e:
            raise Exception("Unable to find backend module %s (%s)" % (backend_name, e))

    if not hasattr(backend, "create_workspace"):
        raise NotImplementedError("Backend %s does not implement create_workspace" % backend_name)

    return backend

def create_workspace(backend_name, model, **config):
    """Finds the backend with name `backend_name` and creates a workspace instance.
    The workspace is responsible for database connections and for creation of
    aggregation browser. You can get a browser with method
    ``browser_for_cube()``. The browser returned might be either created or
    reused, it depends on the backend.

    *Implementing Backend*

    The backend should be a module with variables:

    * `config_section` - name of section where backend configuration is 
      found. This is optional and if does not exist or is ``None`` then
      ``[backend]`` section is used.

    The backend should provide a method `create_workspace(model, config)`
    which returns an initialized workspace object.

    The workspace object should implement `browser_for_cube(cube)`.
    """

    backend = get_backend(backend_name)

    return backend.create_workspace(model, config)
>>>>>>> ab1bf3c3
<|MERGE_RESOLUTION|>--- conflicted
+++ resolved
@@ -230,42 +230,6 @@
         pass
     return locale
 
-<<<<<<< HEAD
-class MissingPackage(object):
-    """Bogus class to handle missing optional packages - packages that are not necessarily required
-    for Cubes, but are needed for certain features."""
-    
-    def __init__(self, package, feature = None, source = None, comment = None):
-        self.package = package
-        self.feature = feature
-        self.source = source
-        self.comment = comment
-
-    def __call__(self, *args, **kwargs):
-        self._fail()
-        
-    def __getattr__(self, name):
-        self._fail()
-    
-    def _fail(self):
-        if self.feature:
-            use = " to be able to use: %s" % self.feature
-        else:
-            use = ""
-            
-        if self.source:
-            source = " from %s" % self.source
-        else:
-            source = ""
-            
-        if self.comment:
-            comment = ". %s" % self.comment
-        else:
-            comment = ""
-
-        raise Exception("Optional package '%s' is not installed. Please install the package%s%s%s" % 
-                            (self.package, source, use, comment))
-=======
 def create_slicer_context(config):
     """
     Create a context for slicer tool commands. This method is meant to be
@@ -384,5 +348,4 @@
 
     backend = get_backend(backend_name)
 
-    return backend.create_workspace(model, config)
->>>>>>> ab1bf3c3
+    return backend.create_workspace(model, config)