# -*- coding: utf-8 -*-

from __future__ import absolute_import

import os.path

from collections import OrderedDict, defaultdict

from .metadata import read_model_metadata
from .auth import NotAuthorized
from .common import read_json_file
from .errors import ConfigurationError, ArgumentError, CubesError
from .logging import get_logger
from .calendar import Calendar
from .namespace import Namespace
from .providers import find_dimension
from .localization import LocalizationContext
from .compat import ConfigParser
from . import ext
from . import compat

__all__ = [
    "Workspace",
]


SLICER_INFO_KEYS = (
    "name",
    "label",
    "description",  # Workspace model description
    "copyright",    # Copyright for the data
    "license",      # Data license
    "maintainer",   # Name (and maybe contact) of data maintainer
    "contributors", # List of contributors
    "visualizers",  # List of dicts with url and label of server's visualizers
    "keywords",     # List of keywords describing server's cubes
    "related"       # List of dicts with related servers
)

def interpret_config_value(value):
    if value is None:
        return value
    if isinstance(value, compat.string_type):
        if value.lower() in ('yes', 'true', 'on'):
            return True
        elif value.lower() in ('no', 'false', 'off'):
            return False
    return value


def config_items_to_dict(items):
    return dict([ (k, interpret_config_value(v)) for (k, v) in items ])


class Workspace(object):
    def __init__(self, config=None, stores=None, load_base_model=True,
                 **_options):
        """Creates a workspace. `config` should be a `ConfigParser` or a
        path to a config file. `stores` should be a dictionary of store
        configurations, a `ConfigParser` or a path to a ``stores.ini`` file.

        Properties:

        * `stores` – dictionary of stores
        * `store_infos` – dictionary of store configurations
        * `namespace` – default namespace
        * `logger` – workspace logegr
        * `rot_dir` – root directory where all relative paths are looked for
        * `models_dir` – directory with models (if relative, then relative to
          the root directory)

        * `info` – info dictionary from the info file or info section
        * `calendar` – calendar object providing date and time functions
        * `ns_languages` – dictionary where keys are namespaces and values
          are language to translation path mappings.
        """

        # FIXME: **_options is temporary solution/workaround before we get
        # better configuration. Used internally. Don't use!

<<<<<<< HEAD
        if isinstance(config, compat.string_type):
            cp = ConfigParser()
            try:
                cp.read(config)
            except Exception as e:
                raise ConfigurationError("Unable to load config %s. "
                                         "Reason: %s" % (config, str(e)))

            config = cp

        elif not config:
=======
        assert config is None or isinstance(config, ConfigParser), "config should be a ConfigParser instance, but is %r" % (config,)
        
        if not config:
>>>>>>> 37015046
            # Read ./slicer.ini
            config = ConfigParser()

        self.store_infos = {}
        self.stores = {}

        # Logging
        # =======
        #Log to file or console
        if config.has_option("workspace", "log"):
            self.logger = get_logger(path=config.get("workspace", "log"))
        else:
            self.logger = get_logger()

        #Change to log level if necessary
        if config.has_option("workspace", "log_level"):
            level = config.get("workspace", "log_level").upper()
            self.logger.setLevel(level)

        # Set the default models path
        if config.has_option("workspace", "root_directory"):
            self.root_dir = config.get("workspace", "root_directory")
        elif "cubes_root" in _options:
            # FIXME: this is quick workaround, see note at the beginning of
            # this method
            self.root_dir = _options["cubes_root"]
        else:
            self.root_dir = ""

        if config.has_option("workspace", "models_directory"):
            self.models_dir = config.get("workspace", "models_directory")
        elif config.has_option("workspace", "models_path"):
            self.models_dir = config.get("workspace", "models_path")
        else:
            self.models_dir = ""

        if self.root_dir and not os.path.isabs(self.models_dir):
            self.models_dir = os.path.join(self.root_dir, self.models_dir)

        if self.models_dir:
            self.logger.debug("Models root: %s" % self.models_dir)
        else:
            self.logger.debug("Models root set to current directory")

        # Namespaces and Model Objects
        # ============================

        self.namespace = Namespace()

        # Cache of created global objects
        self._cubes = {}
        # Note: providers are responsible for their own caching

        # Info
        # ====

        self.info = OrderedDict()

        if config.has_option("workspace", "info_file"):
            path = config.get("workspace", "info_file")

            if self.root_dir and not os.path.isabs(path):
                path = os.path.join(self.root_dir, path)

            info = read_json_file(path, "Slicer info")
            for key in SLICER_INFO_KEYS:
                self.info[key] = info.get(key)

        elif config.has_section("info"):
            info = dict(config.items("info"))
            if "visualizer" in info:
                info["visualizers"] = [{
                    "label": info.get("label", info.get("name", "Default")),
                    "url": info["visualizer"]
                }]

            for key in SLICER_INFO_KEYS:
                self.info[key] = info.get(key)

        # Register stores from external stores.ini file or a dictionary
        if not stores and config.has_option("workspace", "stores_file"):
            stores = config.get("workspace", "stores_file")

            # Prepend the root directory if stores is relative
            if self.root_dir and not os.path.isabs(stores):
                stores = os.path.join(self.root_dir, stores)

        if isinstance(stores, compat.string_type):
            store_config = ConfigParser()
            try:
                store_config.read(stores)
            except Exception as e:
                raise ConfigurationError("Unable to read stores from %s. "
                                         "Reason: %s" % (stores, str(e) ))

            for store in store_config.sections():
                self._register_store_dict(store,
                                          dict(store_config.items(store)))

        elif isinstance(stores, dict):
            for name, store in stores.items():
                self._register_store_dict(name, store)

        elif stores is not None:
            raise ConfigurationError("Unknown stores description object: %s" %
                                                    (type(stores)))

        # Calendar
        # ========

        if config.has_option("workspace", "timezone"):
            timezone = config.get("workspace", "timezone")
        else:
            timezone = None

        if config.has_option("workspace", "first_weekday"):
            first_weekday = config.get("workspace", "first_weekday")
        else:
            first_weekday = 0

        self.logger.debug("Workspace calendar timezone: %s first week day: %s"
                          % (timezone, first_weekday))
        self.calendar = Calendar(timezone=timezone,
                                 first_weekday=first_weekday)

        # Register Stores
        # ===============
        #
        # * Default store is [store] in main config file
        # * Stores are also loaded from main config file from sections with
        #   name [store_*] (not documented feature)

        default = None
        if config.has_section("store"):
            default = dict(config.items("store"))

        if default:
            self._register_store_dict("default", default)

        # Register [store_*] from main config (not documented)
        for section in config.sections():
            if section != "store" and section.startswith("store"):
                name = section[6:]
                self._register_store_dict(name, dict(config.items(section)))

        if config.has_section("browser"):
            self.browser_options = dict(config.items("browser"))
        else:
            self.browser_options = {}

        if config.has_section("main"):
            self.options = dict(config.items("main"))
        else:
            self.options = {}

        # Register Languages
        # ==================
        #

        # Register [language *]
        self.ns_languages = defaultdict(dict)
        for section in config.sections():
            if section.startswith("locale"):
                lang = section[9:]
                # namespace -> path
                for nsname, path in config.items(section):
                    if nsname == "defalt":
                        ns = self.namespace
                    else:
                        (ns, _) = self.namespace.namespace(nsname)
                    ns.add_translation(lang, path)

        # Authorizer
        # ==========

        if config.has_option("workspace", "authorization"):
            auth_type = config.get("workspace", "authorization")
            options = dict(config.items("authorization"))
            options["cubes_root"] = self.root_dir
            self.authorizer = ext.authorizer(auth_type, **options)
        else:
            self.authorizer = None

        # Configure and load models
        # =========================

        # Models are searched in:
        # [model]
        # [models] * <- depreciated!
        # TODO: add this for nicer zero-conf
        # root/model.json
        # root/main.cubesmodel
        # models/*.cubesmodel
        models = []
        # Undepreciated
        if config.has_section("model"):
            if not config.has_option("model", "path"):
                raise ConfigurationError("No model path specified")

            path = config.get("model", "path")
            models.append(("main", path))

        # TODO: Depreciate this too
        if config.has_section("models"):
            models += config.items("models")

        for model, path in models:
            self.logger.debug("Loading model %s" % model)
            self.import_model(path)

    def flush_lookup_cache(self):
        """Flushes the cube lookup cache."""
        self._cubes.clear()
        # TODO: flush also dimensions

    def _get_namespace(self, ref):
        """Returns namespace with ference `ref`"""
        if not ref or ref == "default":
            return self.namespace
        return self.namespace.namespace(ref)[0]

    def add_translation(self, locale, trans, ns="default"):
        """Add translation `trans` for `locale`. `ns` is a namespace. If no
        namespace is specified, then default (global) is used."""

        namespace = self._get_namespace(ns)
        namespace.add_translation(locale, trans)

    def _register_store_dict(self, name, info):
        info = dict(info)
        try:
            type_ = info.pop("type")
        except KeyError:
            try:
                type_ = info.pop("backend")
            except KeyError:
                raise ConfigurationError("Store '%s' has no type specified" % name)
            else:
                self.logger.warn("'backend' is depreciated, use 'type' for "
                                 "store (in %s)." % str(name))

        self.register_store(name, type_, **info)

    def register_default_store(self, type_, **config):
        """Convenience function for registering the default store. For more
        information see `register_store()`"""
        self.register_store("default", type_, **config)

    def register_store(self, name, type_, include_model=True, **config):
        """Adds a store configuration."""

        config = dict(config)

        if name in self.store_infos:
            raise ConfigurationError("Store %s already registered" % name)

        self.store_infos[name] = (type_, config)

        # Model and provider
        # ------------------

        # If store brings a model, then include it...
        if include_model and "model" in config:
            model = config.pop("model")
        else:
            model = None

        # Get related model provider or override it with configuration
        store_factory = ext.store.factory(type_)

        if hasattr(store_factory, "related_model_provider"):
            provider = store_factory.related_model_provider
        else:
            provider = None

        provider = config.pop("model_provider", provider)

        nsname = config.pop("namespace", None)

        if model:
            self.import_model(model, store=name, namespace=nsname,
                              provider=provider)
        elif provider:
            # Import empty model and register the provider
            self.import_model({}, store=name, namespace=nsname,
                              provider=provider)

        self.logger.debug("Registered store '%s'" % name)

    def _store_for_model(self, metadata):
        """Returns a store for model specified in `metadata`. """
        store_name = metadata.get("store")
        if not store_name and "info" in metadata:
            store_name = metadata["info"].get("store")

        store_name = store_name or "default"

        return store_name

    # TODO: this is very confusing process, needs simplification
    # TODO: change this to: add_model_provider(provider, info, store, languages, ns)

    def import_model(self, model=None, provider=None, store=None,
                     translations=None, namespace=None):
        """Registers the `model` in the workspace. `model` can be a
        metadata dictionary, filename, path to a model bundle directory or a
        URL.

        If `namespace` is specified, then the model's objects are stored in
        the namespace of that name.

        `store` is an optional name of data store associated with the model.
        If not specified, then the one from the metadata dictionary will be
        used.

        Model's provider is registered together with loaded metadata. By
        default the objects are registered in default global namespace.

        Note: No actual cubes or dimensions are created at the time of calling
        this method. The creation is deferred until
        :meth:`cubes.Workspace.cube` or :meth:`cubes.Workspace.dimension` is
        called.
        """
        # 1. Metadata
        # -----------
        # Make sure that the metadata is a dictionary
        # 
        # TODO: Use "InlineModelProvider" and "FileBasedModelProvider"

        if store and not isinstance(store, compat.string_type):
            raise ArgumentError("Store should be provided by name "
                                "(as a string).")

        # 1. Model Metadata
        # -----------------
        # Make sure that the metadata is a dictionary
        #
        # TODO: Use "InlineModelProvider" and "FileBasedModelProvider"

        if isinstance(model, compat.string_type):
            self.logger.debug("Importing model from %s. "
                              "Provider: %s Store: %s NS: %s"
                              % (model, provider, store, namespace))
            path = model
            if self.models_dir and not os.path.isabs(path):
                path = os.path.join(self.models_dir, path)
            model = read_model_metadata(path)
        elif isinstance(model, dict):
            self.logger.debug("Importing model from dictionary. "
                              "Provider: %s Store: %s NS: %s"
                              % (provider, store, namespace))
        elif model is None:
            model = {}
        else:
            raise ConfigurationError("Unknown model '%s' "
                                     "(should be a filename or a dictionary)"
                                     % model)

        # 2. Model provider
        # -----------------
        # Create a model provider if name is given. Otherwise assume that the
        # `provider` is a ModelProvider subclass instance

        if isinstance(provider, compat.string_type):
            provider = ext.model_provider(provider, model)

        # TODO: remove this, if provider is external, it should be specified
        if not provider:
            provider_name = model.get("provider", "default")
            provider = ext.model_provider(provider_name, model)

        # 3. Store
        # --------
        # Link the model with store
        store = store or model.get("store")

        if store or (hasattr(provider, "requires_store") \
                        and provider.requires_store()):
            provider.bind(self.get_store(store))

        # 4. Namespace
        # ------------

        if namespace:
            if namespace == "default":
                ns = self.namespace
            elif isinstance(namespace, compat.string_type):
                (ns, _) = self.namespace.namespace(namespace, create=True)
            else:
                ns = namespace
        elif store == "default":
            ns = self.namespace
        else:
            # Namespace with the same name as the store.
            (ns, _) = self.namespace.namespace(store, create=True)

        ns.add_provider(provider)

    def add_slicer(self, name, url, **options):
        """Register a slicer as a model and data provider."""
        self.register_store(name, "slicer", url=url, **options)
        self.import_model({}, provider="slicer", store=name)

    def cube_names(self, identity=None):
        """Return names all available cubes."""
        return [cube["name"] for cube in self.list_cubes()]

    # TODO: this is not loclized!!!
    def list_cubes(self, identity=None):
        """Get a list of metadata for cubes in the workspace. Result is a list
        of dictionaries with keys: `name`, `label`, `category`, `info`.

        The list is fetched from the model providers on the call of this
        method.

        If the workspace has an authorizer, then it is used to authorize the
        cubes for `identity` and only authorized list of cubes is returned.
        """

        all_cubes = self.namespace.list_cubes(recursive=True)

        if self.authorizer:
            by_name = dict((cube["name"], cube) for cube in all_cubes)
            names = [cube["name"] for cube in all_cubes]

            authorized = self.authorizer.authorize(identity, names)
            all_cubes = [by_name[name] for name in authorized]

        return all_cubes

    def cube(self, ref, identity=None, locale=None):
        """Returns a cube with full cube namespace reference `ref` for user
        `identity` and translated to `locale`."""

        if not isinstance(ref, compat.string_type):
            raise TypeError("Reference is not a string, is %s" % type(ref))

        if self.authorizer:
            authorized = self.authorizer.authorize(identity, [ref])
            if not authorized:
                raise NotAuthorized

        # If we have a cached cube, return it
        # See also: flush lookup
        cube_key = (ref, identity, locale)
        if cube_key in self._cubes:
            return self._cubes[cube_key]

        # Find the namespace containing the cube – we will need it for linking
        # later
        (namespace, provider, basename) = self.namespace.find_cube(ref)

        cube = provider.cube(basename, locale=locale, namespace=namespace)
        cube.namespace = namespace
        cube.store = provider.store

        # TODO: cube.ref -> should be ref and cube.name should be basename
        cube.basename = basename
        cube.name = ref

        lookup = namespace.translation_lookup(locale)

        if lookup:
            # TODO: pass lookup instead of jsut first found translation
            context = LocalizationContext(lookup[0])
            trans = context.object_localization("cubes", cube.name)
            cube = cube.localized(trans)

        # Cache the cube
        self._cubes[cube_key] = cube

        return cube

    def dimension(self, name, locale=None, namespace=None, provider=None):
        """Returns a dimension with `name`. Raises `NoSuchDimensionError` when
        no model published the dimension. Raises `RequiresTemplate` error when
        model provider requires a template to be able to provide the
        dimension, but such template is not a public dimension.

        The standard lookup when linking a cube is:

        1. look in the cube's provider
        2. look in the cube's namespace – all providers within that namespace
        3. look in the default (global) namespace
        """

        return find_dimension(name, locale,
                              namespace or self.namespace,
                              provider)

    def _browser_options(self, cube):
        """Returns browser configuration options for `cube`. The options are
        taken from the configuration file and then overriden by cube's
        `browser_options` attribute."""

        options = dict(self.browser_options)
        if cube.browser_options:
            options.update(cube.browser_options)

        return options

    def browser(self, cube, locale=None, identity=None):
        """Returns a browser for `cube`."""

        # TODO: bring back the localization
        # model = self.localized_model(locale)

        if isinstance(cube, compat.string_type):
            cube = self.cube(cube, identity=identity)

        locale = locale or cube.locale

        if isinstance(cube.store, compat.string_type):
            store_name = cube.store or "default"
            store = self.get_store(store_name)
            store_type = self.store_infos[store_name][0]
            store_info = self.store_infos[store_name][1]
        elif cube.store:
            store = cube.store
            store_info = store.options or {}
        else:
            store = self.get_store("default")
            store_info = store.options or {}

        store_type = store.store_type
        if not store_type:
            raise CubesError("Store %s has no store_type set" % store)

        cube_options = self._browser_options(cube)

        # TODO: merge only keys that are relevant to the browser!
        options = dict(store_info)
        options.update(cube_options)

        # TODO: Construct options for the browser from cube's options
        # dictionary and workspece default configuration

        browser_name = cube.browser
        if not browser_name and hasattr(store, "default_browser_name"):
            browser_name = store.default_browser_name
        if not browser_name:
            browser_name = store_type
        if not browser_name:
            raise ConfigurationError("No store specified for cube '%s'" % cube)

        browser = ext.browser(browser_name, cube, store=store,
                              locale=locale, calendar=self.calendar,
                              **options)

        # TODO: remove this once calendar is used in all backends
        browser.calendar = self.calendar

        return browser

    def cube_features(self, cube, identity=None):
        """Returns browser features for `cube`"""
        # TODO: this might be expensive, make it a bit cheaper
        # recycle the feature-providing browser or something. Maybe use class
        # method for that
        return self.browser(cube, identity).features()

    def get_store(self, name=None):
        """Opens a store `name`. If the store is already open, returns the
        existing store."""

        name = name or "default"

        if name in self.stores:
            return self.stores[name]

        try:
            type_, options = self.store_infos[name]
        except KeyError:
            raise ConfigurationError("Unknown store '{}'".format(name))

        # TODO: temporary hack to pass store name and store type
        store = ext.store(type_, store_type=type_, **options)
        self.stores[name] = store
        return store<|MERGE_RESOLUTION|>--- conflicted
+++ resolved
@@ -78,23 +78,12 @@
         # FIXME: **_options is temporary solution/workaround before we get
         # better configuration. Used internally. Don't use!
 
-<<<<<<< HEAD
-        if isinstance(config, compat.string_type):
-            cp = ConfigParser()
-            try:
-                cp.read(config)
-            except Exception as e:
-                raise ConfigurationError("Unable to load config %s. "
-                                         "Reason: %s" % (config, str(e)))
-
-            config = cp
-
-        elif not config:
-=======
-        assert config is None or isinstance(config, ConfigParser), "config should be a ConfigParser instance, but is %r" % (config,)
+        # Expect to get ConfigParser instance
+        if config is not None and not isinstance(config, ConfigParser):
+            raise ConfigurationError("config should be a ConfigParser instance,"
+                                     " but is %r" % (type(config),))
         
         if not config:
->>>>>>> 37015046
             # Read ./slicer.ini
             config = ConfigParser()
 
