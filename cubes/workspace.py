# -*- coding: utf-8 -*-

from __future__ import absolute_import

import sys
from .metadata import read_model_metadata
from .auth import NotAuthorized
from .common import read_json_file
from .logging import get_logger
from .errors import *
from .calendar import Calendar
from .extensions import extensions
<<<<<<< HEAD
from .namespace import Namespace
import os.path
import ConfigParser
from copy import copy
from collections import OrderedDict, defaultdict

=======
from .localization import LocalizationContext
from .namespace import Namespace
import os.path
from .compat import ConfigParser
from copy import copy
from collections import OrderedDict, defaultdict
from . import compat
>>>>>>> f67f91ac

__all__ = [
    "Workspace",
]


SLICER_INFO_KEYS = (
    "name",
    "label",
    "description",  # Workspace model description
    "copyright",    # Copyright for the data
    "license",      # Data license
    "maintainer",   # Name (and maybe contact) of data maintainer
    "contributors", # List of contributors
    "visualizers",  # List of dicts with url and label of server's visualizers
    "keywords",     # List of keywords describing server's cubes
    "related"       # List of dicts with related servers
)

def interpret_config_value(value):
    if value is None:
        return value
    if isinstance(value, compat.string_type):
        if value.lower() in ('yes', 'true', 'on'):
            return True
        elif value.lower() in ('no', 'false', 'off'):
            return False
    return value


def config_items_to_dict(items):
    return dict([ (k, interpret_config_value(v)) for (k, v) in items ])


class ModelObjectInfo(object):
    def __init__(self, name, scope, metadata, provider, model_metadata,
                  locale, translations):
        self.name = name
        self.scope = scope
        self.metadata = metadata
        self.provider = provider
        self.model_metadata = model_metadata
        self.locale = locale
        self.translations = translations
        self.master = None
        self.instances = {}

    def add_instance(self, instance, lang=None, identity=None):
        key = (lang, identity)
        self.instances[key] = instance

    def instance(self, lang=None, identity=None):
        key = (lang, identity)
        return self.instances[key]

class Workspace(object):
    def __init__(self, config=None, stores=None, load_base_model=True):
        """Creates a workspace. `config` should be a `ConfigParser` or a
        path to a config file. `stores` should be a dictionary of store
        configurations, a `ConfigParser` or a path to a ``stores.ini`` file.

        Properties:

        * `stores` – dictionary of stores
        * `store_infos` – dictionary of store configurations
        * `namespace` – default namespace
        * `logger` – workspace logegr
        * `rot_dir` – root directory where all relative paths are looked for
        * `models_dir` – directory with models (if relative, then relative to
          the root directory)

        * `info` – info dictionary from the info file or info section
        * `calendar` – calendar object providing date and time functions
        * `ns_languages` – dictionary where keys are namespaces and values
          are language to translation path mappings.
        """

<<<<<<< HEAD
        if isinstance(config, basestring):
            cp = ConfigParser.SafeConfigParser()
=======
        if isinstance(config, compat.string_type):
            cp = ConfigParser()
>>>>>>> f67f91ac
            try:
                cp.read(config)
            except Exception as e:
                raise ConfigurationError("Unable to load config %s. "
                                "Reason: %s" % (config, str(e)))

            config = cp

        elif not config:
            # Read ./slicer.ini
            config = ConfigParser()

        self.store_infos = {}
        self.stores = {}

        # Logging
        # =======
        #Log to file or console
        if config.has_option("workspace", "log"):
            self.logger = get_logger(path=config.get("workspace", "log"))
        else:
            self.logger = get_logger()

        #Change to log level if necessary
        if config.has_option("workspace", "log_level"):
            level = config.get("workspace", "log_level").upper()
            self.logger.setLevel(level)
<<<<<<< HEAD

=======
>>>>>>> f67f91ac

        # Set the default models path
        if config.has_option("workspace", "root_directory"):
            self.root_dir = config.get("workspace", "root_directory")
        else:
            self.root_dir = ""

        if config.has_option("workspace", "models_directory"):
            self.models_dir = config.get("workspace", "models_directory")
        elif config.has_option("workspace", "models_path"):
            self.models_dir = config.get("workspace", "models_path")
        else:
            self.models_dir = ""

        if self.root_dir and not os.path.isabs(self.models_dir):
            self.models_dir = os.path.join(self.root_dir, self.models_dir)

        if self.models_dir:
            self.logger.debug("Models root: %s" % self.models_dir)
        else:
            self.logger.debug("Models root set to current directory")

        # Namespaces and Model Objects
        # ============================

        self.namespace = Namespace()

        # Cache of created global objects
        self._cubes = {}
        # Note: providers are responsible for their own caching

        if config.has_option("workspace", "lookup_method"):
            method = config.get("workspace", "lookup_method")
            if method not in ["exact", "recursive"]:
                raise ConfigurationError("Unknown namespace lookup method '%s'"
                                         % method)
            self._lookup_method = method
        else:
            # TODO: make this "global"
            self._lookup_method = "recursive"

        # Info
        # ====

        self.info = OrderedDict()

        if config.has_option("workspace", "info_file"):
            path = config.get("workspace", "info_file")

            if self.root_dir and not os.path.isabs(path):
                path = os.path.join(self.root_dir, path)

            info = read_json_file(path, "Slicer info")
            for key in SLICER_INFO_KEYS:
                self.info[key] = info.get(key)

        elif config.has_section("info"):
            info = dict(config.items("info"))
            if "visualizer" in info:
                info["visualizers"] = [ {"label": info.get("label",
                                                info.get("name", "Default")),
                                         "url": info["visualizer"]} ]
            for key in SLICER_INFO_KEYS:
                self.info[key] = info.get(key)

        # Register stores from external stores.ini file or a dictionary
        if not stores and config.has_option("workspace", "stores_file"):
            stores = config.get("workspace", "stores_file")

            # Prepend the root directory if stores is relative
            if self.root_dir and not os.path.isabs(stores):
                stores = os.path.join(self.root_dir, stores)

        if isinstance(stores, compat.string_type):
            store_config = ConfigParser()
            try:
                store_config.read(stores)
            except Exception as e:
                raise ConfigurationError("Unable to read stores from %s. "
                                "Reason: %s" % (stores, str(e) ))

            for store in store_config.sections():
                self._register_store_dict(store,
                                          dict(store_config.items(store)))

        elif isinstance(stores, dict):
            for name, store in stores.items():
                self._register_store_dict(name, store)

        elif stores is not None:
            raise ConfigurationError("Unknown stores description object: %s" %
                                                    (type(stores)))

        # Calendar
        # ========

        if config.has_option("workspace", "timezone"):
            timezone = config.get("workspace", "timezone")
        else:
            timezone = None

        if config.has_option("workspace", "first_weekday"):
            first_weekday = config.get("workspace", "first_weekday")
        else:
            first_weekday = 0

        self.logger.debug("Workspace calendar timezone: %s first week day: %s"
                          % (timezone, first_weekday))
        self.calendar = Calendar(timezone=timezone,
                                 first_weekday=first_weekday)

        # Register Stores
        # ===============
        #
        # * Default store is [store] in main config file
        # * Stores are also loaded from main config file from sections with
        #   name [store_*] (not documented feature)

        default = None
        if config.has_section("store"):
            default = dict(config.items("store"))

        if default:
            self._register_store_dict("default", default)

        # Register [store_*] from main config (not documented)
        for section in config.sections():
            if section != "store" and section.startswith("store"):
                name = section[6:]
                self._register_store_dict(name, dict(config.items(section)))

        if config.has_section("browser"):
            self.browser_options = dict(config.items("browser"))
        else:
            self.browser_options = {}

        if config.has_section("main"):
            self.options = dict(config.items("main"))
        else:
            self.options = {}

        # Register Languages
        # ==================
        #

        # Register [language *]
        self.ns_languages = defaultdict(dict)
        for section in config.sections():
<<<<<<< HEAD
            if section.startswith("language"):
                lang = section[9:]
                # model -> path
                for ns, path in config.items(section):
                    self.ns_languages[ns][lang] = path
=======
            if section.startswith("locale"):
                lang = section[9:]
                # namespace -> path
                for nsname, path in config.items(section):
                    if nsname == "defalt":
                        ns = self.namespace
                    else:
                        (ns, _) = self.namespace.namespace(nsname)
                    ns.add_translation(lang, path)
>>>>>>> f67f91ac

        # Authorizer
        # ==========

        if config.has_option("workspace", "authorization"):
            auth_type = config.get("workspace", "authorization")
            options = dict(config.items("authorization"))
            self.authorizer = extensions.authorizer(auth_type, **options)
        else:
            self.authorizer = None

        # Configure and load models
        # =========================

<<<<<<< HEAD
        # Load base model (default)
        import pkgutil
        if config.has_option("workspace", "load_base_model"):
            load_base = config.getboolean("workspace", "load_base_model")
        else:
            load_base = load_base_model

        if load_base:
            loader = pkgutil.get_loader("cubes")
            path = os.path.join(loader.filename, "models/base.cubesmodel")
            self.import_model(path)

=======
>>>>>>> f67f91ac
        # Models are searched in:
        # [model]
        # [workspace] model <- depreciated!
        # [models] * <- depreciated!
        # TODO: add this for nicer zero-conf
        # root/model.json
        # root/main.cubesmodel
        # models/*.cubesmodel
        models = []
        # Undepreciated
        if config.has_section("model"):
            if not config.has_option("model", "path"):
                raise ConfigurationError("No model path specified")

            path = config.get("model", "path")
            models.append(("main", path))

        # TODO: Depreciated before even being used
        if config.has_option("workspace", "model"):
            models.append( ("main", config.get("workspace", "model")) )

        # TODO: Depreciate this too
        if config.has_section("models"):
            models += config.items("models")

        for model, path in models:
            self.logger.debug("Loading model %s" % model)
            self.import_model(path)

    @property
    def lookup_method(self):
        return self._lookup_method

    @lookup_method.setter
    def lookup_method(self, value):
        self.flush_lookup_cache()
        self._lookup_method = value

    def flush_lookup_cache(self):
        """Flushes the cube lookup cache."""
        self._cubes.clear()
        # TODO: flush also dimensions
<<<<<<< HEAD
=======

    def _get_namespace(self, ref):
        """Returns namespace with ference `ref`"""
        if not ref or ref == "default":
            return self.namespace
        return self.namespace(ref)[0]

    def add_translation(self, locale, trans, ns="default"):
        """Add translation `trans` for `locale`. `ns` is a namespace. If no
        namespace is specified, then default (global) is used."""

        namespace = self._get_namespace(ns)
        namespace.add_translation(locale, trans)
>>>>>>> f67f91ac

    def _register_store_dict(self, name, info):
        info = dict(info)
        try:
            type_ = info.pop("type")
        except KeyError:
            try:
                type_ = info.pop("backend")
            except KeyError:
                raise ConfigurationError("Store '%s' has no type specified" % name)
            else:
                self.logger.warn("'backend' is depreciated, use 'type' for "
                                 "store (in %s)." % str(name))

        self.register_store(name, type_, **info)

    def register_default_store(self, type_, **config):
        """Convenience function for registering the default store. For more
        information see `register_store()`"""
        self.register_store("default", type_, **config)

    def register_store(self, name, type_, include_model=True, **config):
        """Adds a store configuration."""

        config = dict(config)

        if name in self.store_infos:
            raise ConfigurationError("Store %s already registered" % name)

        self.store_infos[name] = (type_, config)

        # Model and provider
        # ------------------

        # If store brings a model, then include it...
        if include_model and "model" in config:
            model = config.pop("model")
        else:
            model = None

        # Get related model provider or override it with configuration
        ext = extensions.store.get(type_)
        provider = ext.related_model_provider
        provider = config.pop("model_provider", provider)

        nsname = config.pop("namespace", None)

        if model:
            self.import_model(model, store=name, namespace=nsname,
                              provider=provider)
        elif provider:
            # Import empty model and register the provider
            self.import_model({}, store=name, namespace=nsname,
                              provider=provider)

        self.logger.debug("Registered store '%s'" % name)

    def _store_for_model(self, metadata):
        """Returns a store for model specified in `metadata`. """
        store_name = metadata.get("store")
        if not store_name and "info" in metadata:
            store_name = metadata["info"].get("store")

        store_name = store_name or "default"

        return store_name

<<<<<<< HEAD
    # TODO: this is very complicated method, needs simplification
    # TODO: change this to: import(name, info, provider, store, languages, ns)
    def import_model(self, metadata=None, provider=None, store=None,
                     translations=None, namespace=None):
        """Registers the model `metadata` in the workspace. `metadata` can be
        a metadata dictionary, filename, path to a model bundle directory or a
=======
    # TODO: this is very complicated process, needs simplification
    # TODO: change this to: import(name, info, provider, store, languages, ns)
    def import_model(self, model=None, provider=None, store=None,
                     translations=None, namespace=None):
        """Registers the `model` in the workspace. `model` can be a
        metadata dictionary, filename, path to a model bundle directory or a
>>>>>>> f67f91ac
        URL.

        If `namespace` is specified, then the model's objects are stored in
        the namespace of that name.

        `store` is an optional name of data store associated with the model.
        If not specified, then the one from the metadata dictionary will be
        used.

        Model's provider is registered together with loaded metadata. By
        default the objects are registered in default global namespace.

        Note: No actual cubes or dimensions are created at the time of calling
        this method. The creation is deferred until
        :meth:`cubes.Workspace.cube` or :meth:`cubes.Workspace.dimension` is
        called.
        """
        if store and not isinstance(store, basestring):
            raise ArgumentError("Store should be provided by name "
                                "(as a string).")

        # 1. Metadata
        # -----------
        # Make sure that the metadata is a dictionary
        # 
        # TODO: Use "InlineModelProvider" and "FileBasedModelProvider"

        if store and not isinstance(store, compat.string_type):
            raise ArgumentError("Store should be provided by name "
                                "(as a string).")

        # 1. Model Metadata
        # -----------------
        # Make sure that the metadata is a dictionary
        #
        # TODO: Use "InlineModelProvider" and "FileBasedModelProvider"

        if isinstance(model, compat.string_type):
            self.logger.debug("Importing model from %s. "
                              "Provider: %s Store: %s NS: %s"
                              % (model, provider, store, namespace))
            path = model
            if self.models_dir and not os.path.isabs(path):
                path = os.path.join(self.models_dir, path)
            model = read_model_metadata(path)
        elif isinstance(model, dict):
            self.logger.debug("Importing model from dictionary. "
                              "Provider: %s Store: %s NS: %s"
                              % (provider, store, namespace))

        else:
            raise ConfigurationError("Unknown model '%s' "
                                     "(should be a filename or a dictionary)"
                                     % model)

        # 2. Model provider
        # -----------------
        # Create a model provider if name is given. Otherwise assume that the
        # `provider` is a ModelProvider subclass instance
<<<<<<< HEAD

        if isinstance(provider, basestring):
            provider = extensions.model_provider(provider, metadata)
=======
>>>>>>> f67f91ac

        if isinstance(provider, compat.string_type):
            provider = extensions.model_provider(provider, model)

        # TODO: remove this, if provider is external, it should be specified
        if not provider:
<<<<<<< HEAD
            provider_name = metadata.get("provider", "default")
            provider = extensions.model_provider(provider_name, metadata)
        # 3. Store
        # --------
        # Link the model with store
        store = store or metadata.get("store")
=======
            provider_name = model.get("provider", "default")
            provider = extensions.model_provider(provider_name, model)

        # 3. Store
        # --------
        # Link the model with store
        store = store or model.get("store")
>>>>>>> f67f91ac

        if store or provider.requires_store():
            provider.bind(self.get_store(store))

        # 4. Namespace
        # ------------

        if namespace:
            if namespace == "default":
                ns = self.namespace
<<<<<<< HEAD
            elif isinstance(namespace, basestring):
=======
            elif isinstance(namespace, compat.string_type):
>>>>>>> f67f91ac
                (ns, _) = self.namespace.namespace(namespace, create=True)
            else:
                ns = namepsace
        elif store == "default":
            ns = self.namespace
        else:
            # Namespace with the same name as the store.
            (ns, _) = self.namespace.namespace(store, create=True)

        ns.add_provider(provider)

    def add_slicer(self, name, url, **options):
        """Register a slicer as a model and data provider."""
        self.register_store(name, "slicer", url=url, **options)
        self.import_model({}, provider="slicer", store=name)

<<<<<<< HEAD
        # self.import_model({}, provider="slicer", store=name)

=======
    # TODO: this is not loclized!!!
>>>>>>> f67f91ac
    def list_cubes(self, identity=None):
        """Get a list of metadata for cubes in the workspace. Result is a list
        of dictionaries with keys: `name`, `label`, `category`, `info`.

        The list is fetched from the model providers on the call of this
        method.

        If the workspace has an authorizer, then it is used to authorize the
        cubes for `identity` and only authorized list of cubes is returned.
        """

        all_cubes = self.namespace.list_cubes(recursive=True)

        if self.authorizer:
            by_name = dict((cube["name"], cube) for cube in all_cubes)
            names = [cube["name"] for cube in all_cubes]

            authorized = self.authorizer.authorize(identity, names)
            all_cubes = [by_name[name] for name in authorized]

        return all_cubes

    def cube(self, ref, identity=None, locale=None):
<<<<<<< HEAD
        """Returns a cube with full cube namespace reference `ref`."""
        self.logger.info("GET CUBE %s" % ref)
        if not isinstance(ref, basestring):
=======
        """Returns a cube with full cube namespace reference `ref` for user
        `identity` and translated to `locale`."""

        if not isinstance(ref, compat.string_type):
>>>>>>> f67f91ac
            raise TypeError("Reference is not a string, is %s" % type(ref))

        if self.authorizer:
            authorized = self.authorizer.authorize(identity, [ref])
            if not authorized:
                raise NotAuthorized

<<<<<<< HEAD
=======
        # If we have a cached cube, return it
        # See also: flush lookup
>>>>>>> f67f91ac
        cube_key = (ref, identity, locale)
        if cube_key in self._cubes:
            return self._cubes[cube_key]

        # Find the namespace containing the cube – we will need it for linking
        # later
        # FIXME: nsname is not a name, but a path!
<<<<<<< HEAD
        (ns, nsname, basename) = self.namespace.namespace_for_cube(ref)
=======
        (ns, nsname, basename) = self.namespace.find_cube(ref)
>>>>>>> f67f91ac

        recursive = (self.lookup_method == "recursive")
        cube = ns.cube(basename, locale=locale, recursive=recursive)

        # TODO: use ref – full and name – relative
        # Set cube name to the full cube reference that includes namespace as
        # well
        cube.name = ref
<<<<<<< HEAD
        cube.basename = ref.split(".")[-1]
=======
        cube.basename = basename
>>>>>>> f67f91ac

        self.link_cube(cube)

        lookup = ns.translation_lookup(locale)
        if lookup:
            # TODO: pass lookup instead of jsut first found translation
            context = LocalizationContext(lookup[0])
            trans = context.object_localization("cubes", cube.name)
            cube = cube.localized(trans)

        nsname = nsname or "default"

        # Get the translation
        # 1. look if there is translation for the namespace
        # 2. find cube in the translation
        # 3. translate if we have something
        translation = None
        ns_translation = self.translation(locale, nsname)
        if ns_translation:
            cubes_translation = ns_translation.get("cubes")
            if cubes_translation:
                translation = cubes_translation.get(basename)

        if translation:
            cube = copy(cube)
            cube.localize(translation)

        self._cubes[cube_key] = cube

        return cube

<<<<<<< HEAD
    # TODO: memoize
    def translation(self, locale, nsname=None):
        """Returns translation dictionary for `locale` in namespace `ns`"""
        nsname = nsname or "default"
        try:
            nstrans = self.ns_languages[nsname]
        except KeyError:
            return

        try:
            path = nstrans[locale]
        except KeyError:
            return None
        else:
            translation = read_json_file(path)

        return translation

    def link_cube(self, cube, namespace):
=======
    def link_cube(self, cube):
>>>>>>> f67f91ac
        """Links dimensions to the cube in the context of `model` with help of
        `provider`."""

        # Assumption: empty cube

<<<<<<< HEAD
        if cube.provider:
            providers = [cube.provider]
        else:
            providers = []

        if namespace:
            providers.append(namespace)

        # Add the default namespace as the last look-up place, if not present
        providers.append(self.namespace)

=======
>>>>>>> f67f91ac
        dimensions = {}
        for link in cube.dimension_links:
            dim_name = link["name"]
            try:
                dim = self.dimension(dim_name, cube.locale,
                                     cube.namespace, cube.provider)
            except TemplateRequired as e:
                raise ModelError("Dimension template '%s' missing" % dim_name)

            if dim is None:
                raise CubesError("Dimension object for '%s' is none"
                                 % dim_name)
            dimensions[dim_name] = dim

        cube.link_dimensions(dimensions)

    def dimension(self, name, locale=None, namespace=None, provider=None):
        """Returns a dimension with `name`. Raises `NoSuchDimensionError` when
        no model published the dimension. Raises `RequiresTemplate` error when
        model provider requires a template to be able to provide the
        dimension, but such template is not a public dimension.

        The standard lookup when linking a cube is:

        1. look in the cube's provider
        2. look in the cube's namespace – all providers within that namespace
        3. look in the default (global) namespace
        """

        namespace = namespace or self.namespace

        # Collected dimensions – to be used as templates
        templates = {}

        # Assumption: all dimensions that are to be used as templates should
        # be public dimensions. If it is a private dimension, then the
        # provider should handle the case by itself.
        missing = [name]

        while missing:
            dimension = None
            deferred = set()

            name = missing.pop()

            # First give a chance to provider, then to namespace
            dimension = None
            required_template = None

            try:
                dimension = self._lookup_dimension(name, templates,
                                                   namespace, provider)
            except TemplateRequired as e:
                required_template = e.template

            if required_template in templates:
                raise BackendError("Some model provider didn't make use of "
                                   "dimension template '%s' for '%s'"
                                   % (required_template, name))

            if required_template:
                missing.append(name)
                if required_template in missing:
                    raise ModelError("Dimension templates cycle in '%s'" %
                                     required_template)
                missing.append(required_template)

            # Store the created dimension to be used as template
            if dimension:
                templates[name] = dimension

        lookup = namespace.translation_lookup(locale)
        if lookup:
            # TODO: pass lookup instead of jsut first found translation
            context = LocalizationContext(lookup[0])
            trans = context.object_localization("cubes", "inner")
            cube = cube.localized(trans)

        return dimension

    def _lookup_dimension(self, name, templates, namespace, provider):
        """Look-up a dimension `name` in `provider` and then in `namespace`.

        `templates` is a dictionary with already instantiated dimensions that
        can be used as templates.
        """

        dimension = None
        required_template = None

        # 1. look in the povider
        if provider:
            try:
                dimension = provider.dimension(name, templates=templates)
            except NoSuchDimensionError:
                pass
            else:
                return dimension

        # 2. Look in the namespace
        try:
            dimension = namespace.dimension(name, templates=templates)
        except NoSuchDimensionError:
            pass
        else:
            return dimension

        raise NoSuchDimensionError("Dimension '%s' not found" % name,
                                   name=name)

    def _browser_options(self, cube):
        """Returns browser configuration options for `cube`. The options are
        taken from the configuration file and then overriden by cube's
        `browser_options` attribute."""

        options = dict(self.browser_options)
        if cube.browser_options:
            options.update(cube.browser_options)

        return options

    def browser(self, cube, locale=None, identity=None):
        """Returns a browser for `cube`."""

        # TODO: bring back the localization
        # model = self.localized_model(locale)

        if isinstance(cube, compat.string_type):
            cube = self.cube(cube, identity=identity)

        locale = locale or cube.locale

        if isinstance(cube.store, basestring):
            store_name = cube.store or "default"
            store = self.get_store(store_name)
            store_type = self.store_infos[store_name][0]
            store_info = self.store_infos[store_name][1]
        elif cube.store:
            store = cube.store
            store_info = store.options or {}
        else:
            store = self.get_store("default")
            store_info = store.options or {}

        store_type = store.store_type
        if not store_type:
            raise CubesError("Store %s has no store_type set" % store)

        cube_options = self._browser_options(cube)

        # TODO: merge only keys that are relevant to the browser!
        options = dict(store_info)
        options.update(cube_options)

        # TODO: Construct options for the browser from cube's options
        # dictionary and workspece default configuration

        browser_name = cube.browser
        if not browser_name and hasattr(store, "default_browser_name"):
            browser_name = store.default_browser_name
        if not browser_name:
            browser_name = store_type
        if not browser_name:
            raise ConfigurationError("No store specified for cube '%s'" % cube)

        browser = extensions.browser(browser_name, cube, store=store,
                                     locale=locale, calendar=self.calendar,
                                     **options)

        # TODO: remove this once calendar is used in all backends
        browser.calendar = self.calendar

        return browser

    def cube_features(self, cube, identity=None):
        """Returns browser features for `cube`"""
        # TODO: this might be expensive, make it a bit cheaper
        # recycle the feature-providing browser or something. Maybe use class
        # method for that
        return self.browser(cube, identity).features()

    def get_store(self, name=None):
        """Opens a store `name`. If the store is already open, returns the
        existing store."""

        name = name or "default"

        if name in self.stores:
            return self.stores[name]

        try:
            type_, options = self.store_infos[name]
        except KeyError:
            raise ConfigurationError("No info for store %s" % name)

        # TODO: temporary hack to pass store name and store type
        store = extensions.store(type_, store_type=type_, store_name=name,
                                 **options)
        self.stores[name] = store
        return store

    def close(self):
        """Closes the workspace with all open stores and other associated
        resources."""

        for store in self.open_stores:
            store.close()<|MERGE_RESOLUTION|>--- conflicted
+++ resolved
@@ -10,14 +10,6 @@
 from .errors import *
 from .calendar import Calendar
 from .extensions import extensions
-<<<<<<< HEAD
-from .namespace import Namespace
-import os.path
-import ConfigParser
-from copy import copy
-from collections import OrderedDict, defaultdict
-
-=======
 from .localization import LocalizationContext
 from .namespace import Namespace
 import os.path
@@ -25,7 +17,6 @@
 from copy import copy
 from collections import OrderedDict, defaultdict
 from . import compat
->>>>>>> f67f91ac
 
 __all__ = [
     "Workspace",
@@ -103,13 +94,8 @@
           are language to translation path mappings.
         """
 
-<<<<<<< HEAD
-        if isinstance(config, basestring):
-            cp = ConfigParser.SafeConfigParser()
-=======
         if isinstance(config, compat.string_type):
             cp = ConfigParser()
->>>>>>> f67f91ac
             try:
                 cp.read(config)
             except Exception as e:
@@ -137,10 +123,6 @@
         if config.has_option("workspace", "log_level"):
             level = config.get("workspace", "log_level").upper()
             self.logger.setLevel(level)
-<<<<<<< HEAD
-
-=======
->>>>>>> f67f91ac
 
         # Set the default models path
         if config.has_option("workspace", "root_directory"):
@@ -289,13 +271,6 @@
         # Register [language *]
         self.ns_languages = defaultdict(dict)
         for section in config.sections():
-<<<<<<< HEAD
-            if section.startswith("language"):
-                lang = section[9:]
-                # model -> path
-                for ns, path in config.items(section):
-                    self.ns_languages[ns][lang] = path
-=======
             if section.startswith("locale"):
                 lang = section[9:]
                 # namespace -> path
@@ -305,7 +280,6 @@
                     else:
                         (ns, _) = self.namespace.namespace(nsname)
                     ns.add_translation(lang, path)
->>>>>>> f67f91ac
 
         # Authorizer
         # ==========
@@ -320,21 +294,6 @@
         # Configure and load models
         # =========================
 
-<<<<<<< HEAD
-        # Load base model (default)
-        import pkgutil
-        if config.has_option("workspace", "load_base_model"):
-            load_base = config.getboolean("workspace", "load_base_model")
-        else:
-            load_base = load_base_model
-
-        if load_base:
-            loader = pkgutil.get_loader("cubes")
-            path = os.path.join(loader.filename, "models/base.cubesmodel")
-            self.import_model(path)
-
-=======
->>>>>>> f67f91ac
         # Models are searched in:
         # [model]
         # [workspace] model <- depreciated!
@@ -377,8 +336,6 @@
         """Flushes the cube lookup cache."""
         self._cubes.clear()
         # TODO: flush also dimensions
-<<<<<<< HEAD
-=======
 
     def _get_namespace(self, ref):
         """Returns namespace with ference `ref`"""
@@ -392,7 +349,6 @@
 
         namespace = self._get_namespace(ns)
         namespace.add_translation(locale, trans)
->>>>>>> f67f91ac
 
     def _register_store_dict(self, name, info):
         info = dict(info)
@@ -460,21 +416,12 @@
 
         return store_name
 
-<<<<<<< HEAD
-    # TODO: this is very complicated method, needs simplification
-    # TODO: change this to: import(name, info, provider, store, languages, ns)
-    def import_model(self, metadata=None, provider=None, store=None,
-                     translations=None, namespace=None):
-        """Registers the model `metadata` in the workspace. `metadata` can be
-        a metadata dictionary, filename, path to a model bundle directory or a
-=======
     # TODO: this is very complicated process, needs simplification
     # TODO: change this to: import(name, info, provider, store, languages, ns)
     def import_model(self, model=None, provider=None, store=None,
                      translations=None, namespace=None):
         """Registers the `model` in the workspace. `model` can be a
         metadata dictionary, filename, path to a model bundle directory or a
->>>>>>> f67f91ac
         URL.
 
         If `namespace` is specified, then the model's objects are stored in
@@ -534,26 +481,12 @@
         # -----------------
         # Create a model provider if name is given. Otherwise assume that the
         # `provider` is a ModelProvider subclass instance
-<<<<<<< HEAD
-
-        if isinstance(provider, basestring):
-            provider = extensions.model_provider(provider, metadata)
-=======
->>>>>>> f67f91ac
 
         if isinstance(provider, compat.string_type):
             provider = extensions.model_provider(provider, model)
 
         # TODO: remove this, if provider is external, it should be specified
         if not provider:
-<<<<<<< HEAD
-            provider_name = metadata.get("provider", "default")
-            provider = extensions.model_provider(provider_name, metadata)
-        # 3. Store
-        # --------
-        # Link the model with store
-        store = store or metadata.get("store")
-=======
             provider_name = model.get("provider", "default")
             provider = extensions.model_provider(provider_name, model)
 
@@ -561,7 +494,6 @@
         # --------
         # Link the model with store
         store = store or model.get("store")
->>>>>>> f67f91ac
 
         if store or provider.requires_store():
             provider.bind(self.get_store(store))
@@ -572,11 +504,7 @@
         if namespace:
             if namespace == "default":
                 ns = self.namespace
-<<<<<<< HEAD
-            elif isinstance(namespace, basestring):
-=======
             elif isinstance(namespace, compat.string_type):
->>>>>>> f67f91ac
                 (ns, _) = self.namespace.namespace(namespace, create=True)
             else:
                 ns = namepsace
@@ -593,12 +521,7 @@
         self.register_store(name, "slicer", url=url, **options)
         self.import_model({}, provider="slicer", store=name)
 
-<<<<<<< HEAD
-        # self.import_model({}, provider="slicer", store=name)
-
-=======
     # TODO: this is not loclized!!!
->>>>>>> f67f91ac
     def list_cubes(self, identity=None):
         """Get a list of metadata for cubes in the workspace. Result is a list
         of dictionaries with keys: `name`, `label`, `category`, `info`.
@@ -622,16 +545,10 @@
         return all_cubes
 
     def cube(self, ref, identity=None, locale=None):
-<<<<<<< HEAD
-        """Returns a cube with full cube namespace reference `ref`."""
-        self.logger.info("GET CUBE %s" % ref)
-        if not isinstance(ref, basestring):
-=======
         """Returns a cube with full cube namespace reference `ref` for user
         `identity` and translated to `locale`."""
 
         if not isinstance(ref, compat.string_type):
->>>>>>> f67f91ac
             raise TypeError("Reference is not a string, is %s" % type(ref))
 
         if self.authorizer:
@@ -639,11 +556,8 @@
             if not authorized:
                 raise NotAuthorized
 
-<<<<<<< HEAD
-=======
         # If we have a cached cube, return it
         # See also: flush lookup
->>>>>>> f67f91ac
         cube_key = (ref, identity, locale)
         if cube_key in self._cubes:
             return self._cubes[cube_key]
@@ -651,11 +565,7 @@
         # Find the namespace containing the cube – we will need it for linking
         # later
         # FIXME: nsname is not a name, but a path!
-<<<<<<< HEAD
-        (ns, nsname, basename) = self.namespace.namespace_for_cube(ref)
-=======
         (ns, nsname, basename) = self.namespace.find_cube(ref)
->>>>>>> f67f91ac
 
         recursive = (self.lookup_method == "recursive")
         cube = ns.cube(basename, locale=locale, recursive=recursive)
@@ -664,11 +574,7 @@
         # Set cube name to the full cube reference that includes namespace as
         # well
         cube.name = ref
-<<<<<<< HEAD
-        cube.basename = ref.split(".")[-1]
-=======
         cube.basename = basename
->>>>>>> f67f91ac
 
         self.link_cube(cube)
 
@@ -700,48 +606,12 @@
 
         return cube
 
-<<<<<<< HEAD
-    # TODO: memoize
-    def translation(self, locale, nsname=None):
-        """Returns translation dictionary for `locale` in namespace `ns`"""
-        nsname = nsname or "default"
-        try:
-            nstrans = self.ns_languages[nsname]
-        except KeyError:
-            return
-
-        try:
-            path = nstrans[locale]
-        except KeyError:
-            return None
-        else:
-            translation = read_json_file(path)
-
-        return translation
-
-    def link_cube(self, cube, namespace):
-=======
     def link_cube(self, cube):
->>>>>>> f67f91ac
         """Links dimensions to the cube in the context of `model` with help of
         `provider`."""
 
         # Assumption: empty cube
 
-<<<<<<< HEAD
-        if cube.provider:
-            providers = [cube.provider]
-        else:
-            providers = []
-
-        if namespace:
-            providers.append(namespace)
-
-        # Add the default namespace as the last look-up place, if not present
-        providers.append(self.namespace)
-
-=======
->>>>>>> f67f91ac
         dimensions = {}
         for link in cube.dimension_links:
             dim_name = link["name"]
