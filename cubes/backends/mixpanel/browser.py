# -*- coding=utf -*-
from ...browser import *
from ...errors import *
from ...model import *
from ...common import get_logger
from ...statutils import *
from .aggregator import _MixpanelResponseAggregator
from .utils import *
from .mapper import MixpanelMapper

from ...statutils import calculators_for_aggregates, CALCULATED_AGGREGATIONS

from .store import DEFAULT_TIME_HIERARCHY

import datetime
import calendar
from collections import OrderedDict, defaultdict

_aggregate_param = {
        "total": "general",
        "unique": "unique",
        "average": "average"
    }

class MixpanelBrowser(AggregationBrowser):
    def __init__(self, cube, store, locale=None, **options):
        """Creates a Mixpanel aggregation browser.

        Requirements and limitations:

        * `time` dimension should always be present in the drilldown
        * only one other dimension is allowd for drilldown
        * range cuts assume numeric dimensions
        * unable to drill-down on `year` level, will default to `month`
        """
        self.store = store
        self.cube = cube
        self.options = options
        self.logger = get_logger()

        dim_names = [dim.name for dim in cube.dimensions]
        self.mapper = MixpanelMapper(cube, cube.mappings,
                                     property_dimensions=dim_names)

    def features(self):
        """Return SQL features. Currently they are all the same for every
        cube, however in the future they might depend on the SQL engine or
        other factors."""

        features = {
            "actions": ["aggregate", "facts"],
            "aggregate_functions": [],
            "post_aggregate_functions": available_calculators()
        }

        return features

    def facts(self, cell, fields=None, page=None, page_size=None, order=None):

        cell = cell or Cell(self.cube)

        if not fields:
            attributes = self.cube.all_attributes
            self.logger.debug("facts: getting all fields: %s" % ([a.ref() for a in attributes], ))
        else:
            attributes = self.cube.get_attributes(fields)
            self.logger.debug("facts: getting fields: %s" % fields)

        # TODO: use mapper
        params = {"event":[self.cube.name]}

        params.update(self.condition_for_cell(cell))
        response = self.store.request(["export"], params, is_data=True)

        result = MixpanelFacts(response, attributes, self.mapper)

        return result

    def aggregate(self, cell=None, measures=None, aggregates=None,
                  drilldown=None, split=None, **options):

        if measures:
            raise ArgumentError("Mixpanel does not provide non-aggregated "
                                "measures")

        aggregates = self.prepare_aggregates(aggregates)

        # All aggregates without a function can be considered as "native" as
        # they are handled specially.
        # If there is an explicit aggregate fucntion it is a post-aggregate
        # computation
        aggregate_names = [a.name for a in aggregates]
        native_aggregates = [a for a in aggregates if not a.function]
        native_aggregate_names = [a.name for a in native_aggregates]

        # Get the cell and prepare cut parameters
        cell = cell or Cell(self.cube)

        #
        # Prepare drilldown
        #
        drilldown = Drilldown(drilldown, cell)

        if "time" in drilldown and len(drilldown) > 2:
            raise ArgumentError("Can not drill down with more than one "
                                "non-time dimension in mixpanel")

        if split:
            if len(drilldown) > ( 1 if "time" in drilldown else 0 ):
                raise BrowserError("split in mixpanel is not supported if a non-time drilldown is specified")
<<<<<<< HEAD
=======

            if split.cut_for_dimension('time'):
                raise BrowserError("split in mixpanel is not supported for cuts containing time dimension")

        #
        # Create from-to date range from time dimension cut
        #
        time_cut = cell.cut_for_dimension("time")
        time_hierarchy = time_cut.hierarchy if time_cut else DEFAULT_TIME_HIERARCHY
>>>>>>> ca9d00f4

            if split.cut_for_dimension('time'):
                raise BrowserError("split in mixpanel is not supported for cuts containing time dimension")

        params = {}

        time_level = drilldown.last_level("time")
        if time_level:
            time_level = str(time_level)

        # time_level - as requested by the caller
        # actual_time_level - time level in the result (dim.hierarchy
        #                     labeling)
        # mixpanel_unit - mixpanel request parameter

        if not time_level or time_level == "year":
            mixpanel_unit = actual_time_level = "month"
            # Get the default hierarchy
        elif time_level == "date":
            mixpanel_unit = "day"
            actual_time_level = "date"
        else:
            mixpanel_unit = actual_time_level = str(time_level)

        if time_level != actual_time_level:
            self.logger.debug("Time drilldown coalesced from %s to %s" % \
                                    (time_level, actual_time_level))

        if time_level and time_level not in self.cube.dimension("time").level_names:
            raise ArgumentError("Can not drill down time to '%s'" % time_level)

        # Get drill-down dimension (mixpanel "by" segmentation menu)
        # Assumption: first non-time

        drilldown_on = None
        for obj in drilldown:
            if obj.dimension.name != "time":
                drilldown_on = obj

        if drilldown_on:
            params["on"] = 'properties["%s"]' % \
                                    self._property(drilldown_on.dimension)
        elif split:
            params['on'] = self._condition_for_cell(split)


        #
        # The Conditions
        # ==============
        #
        # Create 'where' condition from cuts
        # Assumption: all dimensions are flat dimensions

<<<<<<< HEAD
        params.update(self.condition_for_cell(cell))
=======
        condition = self._condition_for_cell(cell)
        if condition is not None:
            params["where"] = condition
>>>>>>> ca9d00f4

        if "limit" in options:
            params["limit"] = options["limit"]

        #
        # The request
        # ===========
        # Perform one request per measure aggregate.
        #
        # TODO: use mapper
        event_name = self.cube.name

        # Collect responses for each measure aggregate
        #
        # Note: we are using `segmentation` MXP request by default except for
        # the `unique` measure at the `all` or `year` aggregation level.
        responses = {}

        for aggregate in native_aggregate_names:
            params["type"] = _aggregate_param[aggregate]

            if aggregate == "unique" and (not time_level or time_level == "year"):
                response = self._arb_funnels_request(event_name, params,
                                                     drilldown_on)
            else:
                response = self._segmentation_request(event_name, params,
                                                      mixpanel_unit)

            responses[aggregate] = response

        # TODO: get this: result.total_cell_count = None
        # TODO: compute summary

        #
        # The Result
        # ==========
        #

        result = AggregationResult(cell, aggregates)
        result.cell = cell

        aggregator = _MixpanelResponseAggregator(self, responses,
                                                 native_aggregate_names,
                                                 drilldown, split, actual_time_level)

        result.levels = drilldown.levels_dictionary()
        if split:
            result.levels[SPLIT_DIMENSION_NAME] = SPLIT_DIMENSION_NAME

        labels = aggregator.time_levels[:]
        if drilldown_on:
            labels.append(drilldown_on.dimension.name)

        labels += aggregate_names
        result.labels = labels

        if drilldown or split:
            self.logger.debug("CALCULATED AGGS because drilldown or split")
            result.calculators = calculators_for_aggregates(self.cube,
                                                            aggregates,
                                                            drilldown,
                                                            split,
                                                            None)
            result.cells = aggregator.cells

        # add calculated measures w/o drilldown or split if no drilldown or split
        else:
            self.logger.debug("CALCULATED AGGS ON SUMMARY")
            result.summary = aggregator.cells[0]
            result.cells = []
            calculators = calculators_for_aggregates(self.cube,
                                                     aggregates,
                                                     drilldown,
                                                     split,
                                                     None)
            for calc in calculators:
                calc(result.summary)

        return result

    def is_builtin_function(self, function_name, aggregate):
        # Mixpanel has implicit functions for all aggregates. Therefore all
        # aggregates without a function name are considered built-in
        return aggregate.function is None

    def _segmentation_request(self, event_name, params, unit):
        """Perform Mixpanel request ``segmentation`` – this is the default
        request."""
        params = dict(params)
        params["event"] = event_name
        params["unit"] = unit

        response = self.store.request(["segmentation"], params)

        self.logger.debug(response['data'])
        return response

    def _arb_funnels_request(self, event_name, params, drilldown_on):
        """Perform Mixpanel request ``arb_funnels`` for measure `unique` with
        granularity of whole cube (all) or year."""
        params = dict(params)

        params["events"] = [{"event":event_name}]
        params["interval"] = 90
        params["type"] = _aggregate_param["unique"]

        response = self.store.request(["arb_funnels"], params)

        # TODO: remove this debug once satisfied (and below)
        # txt = dumps(response, indent=4)
        # self.logger.info("MXP response: \n%s" % (txt, ))

        # Convert the arb_funnels Mixpanel response to segmentation kind of
        # response.

        # Prepare the structure – only geys processed by the aggregator are
        # needed

        try:
            groups = response["meta"]["property_values"]
            is_drilldown = True
        except KeyError:
            groups = event_name
            is_drilldown = False

        result = { "data": {"values": {} } }

        for group in groups:
            values = result["data"]["values"].setdefault(group, {})

            point_key = group if is_drilldown else "steps"

            for date_key, data_point in response["data"].items():
                values[date_key] = data_point[point_key][0]["count"]

        # txt = dumps(result, indent=4)
        # self.logger.info("Converted response: \n%s" % (txt, ))

        return result

    def _property(self, dim):
        """Return correct property name from dimension."""
        dim = str(dim)
        return self.cube.mappings.get(dim, dim)

<<<<<<< HEAD
    def condition_for_cell(self, cell):
        #
        # Create from-to date range from time dimension cut
        #
        time_cut = cell.cut_for_dimension("time")
        time_hierarchy = time_cut.hierarchy if time_cut else DEFAULT_TIME_HIERARCHY

        if not time_cut:
            path_time_from = []
            path_time_to = []
        elif isinstance(time_cut, PointCut):
            path_time_from = time_cut.path or []
            path_time_to = time_cut.path or []
        elif isinstance(time_cut, RangeCut):
            path_time_from = time_cut.from_path or []
            path_time_to = time_cut.to_path or []
        else:
            raise ArgumentError("Mixpanel does not know how to handle cuts "
                                "of type %s" % type(time_cut))

        path_time_from = coalesce_date_path(path_time_from, 0, time_hierarchy)
        path_time_to = coalesce_date_path(path_time_to, 1, time_hierarchy)

        result = {
                "from_date": path_time_from.strftime("%Y-%m-%d"),
                "to_date": path_time_to.strftime("%Y-%m-%d")
            }

        #
        # Non-time condition
        #
=======
    def _condition_for_cell(self, cell):
>>>>>>> ca9d00f4
        cuts = [cut for cut in cell.cuts if str(cut.dimension) != "time"]

        conditions = []
        for cut in cuts:
            if isinstance(cut, PointCut):
                condition = self._point_condition(cut.dimension, cut.path[0], cut.invert)
                conditions.append(condition)
            elif isinstance(cut, RangeCut):
                condition = self._range_condition(cut.dimension,
                                                  cut.from_path[0],
                                                  cut.to_path[0], cut.invert)
                conditions.append(condition)
            elif isinstance(cut, SetCut):
                set_conditions = []
                for path in cut.paths:
                    condition = self._point_condition(cut.dimension, path[0])
                    set_conditions.append(condition)
                condition = " or ".join(set_conditions)
                conditions.append(condition)

        if len(conditions) > 1:
            conditions = [ "(%s)" % cond for cond in conditions ]
<<<<<<< HEAD

        if conditions:
            result["where"] = " and ".join(conditions)

        return result
=======
        if conditions:
            return " and ".join(conditions)
        else:
            return None
>>>>>>> ca9d00f4

    def _point_condition(self, dim, value, invert):
        """Returns a point cut for flat dimension `dim`"""

        op = '!=' if invert else '=='
        condition = '(string(properties["%s"]) %s "%s")' % \
                        (self._property(dim), op, str(value))
        return condition

    def _range_condition(self, dim, from_value, to_value, invert):
        """Returns a point cut for flat dimension `dim`. Assumes number."""

        condition_tmpl = (
            '(number(properties["%s"]) >= %s and number(properties["%s"]) <= %s)' if not invert else
            '(number(properties["%s"]) < %s or number(properties["%s"]) > %s)'
            )

        condition = condition_tmpl % (self._property(dim), from_value, self._property(dim), to_value)
        return condition


class MixpanelFacts(Facts):
    def __init__(self, result, attributes, mapper):
        super(MixpanelFacts, self).__init__(result, attributes)

        self.mapper = mapper

    def __iter__(self):
        for i, record in enumerate(self.facts):
            record = record["properties"]

            fact = {"__id__": i}

            for attr in self.attributes:
                if attr.dimension.name != "time":
                    fact[attr.ref()] = record.get(self.mapper.physical(attr))

            # Populate time dimension attributes (only the requested ones)
            #
            time = timestamp_to_record(record["time"])
            for attr in self.attributes:
                if attr.dimension.name == "time":
                    fact[attr.ref()] = time.get(attr.ref())

            yield fact<|MERGE_RESOLUTION|>--- conflicted
+++ resolved
@@ -108,18 +108,6 @@
         if split:
             if len(drilldown) > ( 1 if "time" in drilldown else 0 ):
                 raise BrowserError("split in mixpanel is not supported if a non-time drilldown is specified")
-<<<<<<< HEAD
-=======
-
-            if split.cut_for_dimension('time'):
-                raise BrowserError("split in mixpanel is not supported for cuts containing time dimension")
-
-        #
-        # Create from-to date range from time dimension cut
-        #
-        time_cut = cell.cut_for_dimension("time")
-        time_hierarchy = time_cut.hierarchy if time_cut else DEFAULT_TIME_HIERARCHY
->>>>>>> ca9d00f4
 
             if split.cut_for_dimension('time'):
                 raise BrowserError("split in mixpanel is not supported for cuts containing time dimension")
@@ -173,13 +161,7 @@
         # Create 'where' condition from cuts
         # Assumption: all dimensions are flat dimensions
 
-<<<<<<< HEAD
         params.update(self.condition_for_cell(cell))
-=======
-        condition = self._condition_for_cell(cell)
-        if condition is not None:
-            params["where"] = condition
->>>>>>> ca9d00f4
 
         if "limit" in options:
             params["limit"] = options["limit"]
@@ -325,7 +307,6 @@
         dim = str(dim)
         return self.cube.mappings.get(dim, dim)
 
-<<<<<<< HEAD
     def condition_for_cell(self, cell):
         #
         # Create from-to date range from time dimension cut
@@ -357,9 +338,6 @@
         #
         # Non-time condition
         #
-=======
-    def _condition_for_cell(self, cell):
->>>>>>> ca9d00f4
         cuts = [cut for cut in cell.cuts if str(cut.dimension) != "time"]
 
         conditions = []
@@ -382,18 +360,11 @@
 
         if len(conditions) > 1:
             conditions = [ "(%s)" % cond for cond in conditions ]
-<<<<<<< HEAD
 
         if conditions:
             result["where"] = " and ".join(conditions)
 
         return result
-=======
-        if conditions:
-            return " and ".join(conditions)
-        else:
-            return None
->>>>>>> ca9d00f4
 
     def _point_condition(self, dim, value, invert):
         """Returns a point cut for flat dimension `dim`"""
