*.py[cod]

# Packages
*.egg
*.egg-info
dist
build
eggs
parts
sdist
develop-eggs
tmp

# Installer logs
pip-log.txt

# Other
*.iml
.idea
<<<<<<< HEAD
*.egg-info
*.swp
doc/_build/
sandbox
=======
*.swp
doc/_build/

# Local sandbox/playground
/sandbox
>>>>>>> ab1bf3c3
<|MERGE_RESOLUTION|>--- conflicted
+++ resolved
@@ -17,15 +17,8 @@
 # Other
 *.iml
 .idea
-<<<<<<< HEAD
-*.egg-info
-*.swp
-doc/_build/
-sandbox
-=======
 *.swp
 doc/_build/
 
 # Local sandbox/playground
-/sandbox
->>>>>>> ab1bf3c3
+/sandbox